--- conflicted
+++ resolved
@@ -155,15 +155,9 @@
     1  // Feedback from previous base layer is received before starting the next
        // base layer frame
 #endif
-<<<<<<< HEAD
 #define RED_CU 1      // Bypass redundant CU
-#define NSQ_ME_OPT 0  // NSQ ME Restructuring
+#define NSQ_ME_OPT                        1 // NSQ ME Restructuring
 #define BYPASS_USELESS_TX_SEARCH 0
-=======
-#define RED_CU                            1 // Bypass redundant CU
-#define NSQ_ME_OPT                        1 // NSQ ME Restructuring
-#define BYPASS_USELESS_TX_SEARCH          0
->>>>>>> c34fa9d8
 // Testing MACROS
 #define M9_NEAR_INJECTION 0
 // Under testing
@@ -352,9 +346,6 @@
 /********************************************************/
 /****************** Pre-defined Values ******************/
 /********************************************************/
-<<<<<<< HEAD
-#define PAD_VALUE (128 + 32)
-=======
 
 #define ALTREF_MAX_NFRAMES 10 // maximum number of frames allowed for the Alt-ref picture computation
                               // this number can be increased by increasing the constant
@@ -362,7 +353,6 @@
 #define ALTREF_MAX_STRENGTH 6
 
 #define PAD_VALUE                                (128+32)
->>>>>>> c34fa9d8
 
 //  Delta QP support
 #define ADD_DELTA_QP_SUPPORT \
