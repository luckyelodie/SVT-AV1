/*
 * Copyright(c) 2019 Intel Corporation
 * SPDX - License - Identifier: BSD - 2 - Clause - Patent
 */

/*
 * Copyright (c) 2016, Alliance for Open Media. All rights reserved
 *
 * This source code is subject to the terms of the BSD 2 Clause License and
 * the Alliance for Open Media Patent License 1.0. If the BSD 2 Clause License
 * was not distributed with this source code in the LICENSE file, you can
 * obtain it at www.aomedia.org/license/software. If the Alliance for Open
 * Media Patent License 1.0 was not distributed with this source code in the
 * PATENTS file, you can obtain it at www.aomedia.org/license/patent.
 */

#ifndef EbDefinitions_h
#define EbDefinitions_h
#include <stdint.h>
#include <stdlib.h>
#include <string.h>
#include <stddef.h>
#include "EbSvtAv1.h"
#ifdef _WIN32
#define inline __inline
#elif __GNUC__
#define inline __inline__
#define fseeko64 fseek
#define ftello64 ftell
#else
#error OS not supported
#endif

#ifdef __cplusplus
extern "C" {
#endif
#define ALT_REF_SUPPORT 1  // ALT_REF main flag

#if ALT_REF_SUPPORT
#define ALTREF_FILTERING_SUPPORT 1  // Temporal filter
#define ALT_REF_OVERLAY 1           // support for ALT_REF overlay frames.
#endif

#define PCS_ME_FIX 1  // pcs flags shall not be set in seg based process
#define ADAPTIVE_QP_SCALING \
    1  // Adaptive QP scaling. Change the QP based on the content.

#define MRP_SUPPORT 1  // MRP Main Flag

#define RDOQ_INTRA 1  // Enable RDOQ INTRA (RDOQ INTER already active)
#define DC_SIGN_CONTEXT_EP \
    1  // Fixed DC level derivation & update @ encode pass
#define SPATIAL_SSE_TX_SEARCH 1  // Spatial SSE @ the full loop Tx search
#define ENHANCED_Nx4_4xN_NEW_MV \
    1  // Nx4 and 4xN MVs to be inherited from the parent block rather than from
       // the 64x64
#define NEW_NEAREST_NEW_INJECTION \
    1  // Missing inter candidates NEARETSEST/NEW, NEW/NEARETSEST, NEAR/NEW,
       // NEW/NEAR.

#define ATB 1  // ATB Main Flag
#if ATB
#define ATB_SUPPORT 1  // Tranform block geometry, data structure(s), ..
#define ATB_SUPPORT_1_DEPTH \
    1               // Undo trasnform depth 2 as ATB for INTER not yet active
#define ATB_EP 1    // Tranform partitioning @ encode passs
#define ATB_EC 1    // Tranform partitioning @ entropy coding
#define ATB_MD 1    // Tranform partitioning @ mode decision
#define ATB_RATE 1  // Tranform partitioning tranform depth rate estimation
#define ATB_TX_TYPE_SUPPORT_PER_TU \
    1  // Added the ability to signal Tx type per tranform block
#define ATB_DC_CONTEXT_SUPPORT_0 \
    1  // Added the ability to signal DC context per tranform block
#define ATB_DC_CONTEXT_SUPPORT_1 \
    1  // Added the ability to signal DC level per tranform block
#define ATB_DC_CONTEXT_SUPPORT_2 \
    1  // Added the ability to update DC context @ tranform block basis for only
       // INTRA partitioning (128x128 not yet addressed)
#if ATB_DC_CONTEXT_SUPPORT_0 && ATB_DC_CONTEXT_SUPPORT_1 && \
    ATB_DC_CONTEXT_SUPPORT_2
#define DC_SIGN_CONTEXT_FIX \
    1  // Fixed DC level derivation and update @ mode decision
#endif
#define SHUT_ATB 0  // ATB multi-mode signal
#endif
/**********************************************************************************/

// New  presets
#define NEW_PRESETS 1
#define NEW_BUFF_CFG 1
/************************* Omar to remove disable_ang_uv
 * *************************/
#define MEMORY_FOOTPRINT_OPT_ME_MV 1
#if MEMORY_FOOTPRINT_OPT_ME_MV
#define MEMORY_FOOTPRINT_OPT 1
#define FROM_7_TO_4_MV 1
#define REDUCE_BLOCK_COUNT_ME 1
#define REDUCE_ME_SEARCH_AREA 1
#define BUG_FIX_LOOKAHEAD 1
#define BUG_FIX_PCS_LIVE_COUNT 1
#define BUG_FIX_INPUT_LIVE_COUNT 0
#define MEM_MAP_OPT 1
#endif

#define SHUT_LOOKAHEAD 0
#define MINI_GOP_PCS 0

#define CHECK_MEM_REDUCTION 0

#define CDEF_AVX_OPT 1
#define MOD_M0 0  // Sub-SAD for @ HME and ME, 12 NFL, frequency see
#define HARD_CODE_SC_SETTING 0
#define MR_MODE 0
#define SHUT_FILTERING 0  // CDEF RESTORATION DLF
#define M8_SKIP_BLK 1
#define M8_OIS 1
#define QUICK_ME_CLEANUP 1
#define SCREEN_CONTENT_SETTINGS 1

// M9 settings toward 4K 60 fps
#define M9_SETTINGS 1

#if M9_SETTINGS
// Adopted
#define M9_FULL_LOOP_ESCAPE 1  // Enhanced full loop escape
#define M9_HME 1               // VP9 4K HME, HME (L0 only 48x32)
#define M9_ME 1                // VP9 4K ME, ME (16x9)
#define M9_SUBPEL_SELECTION 1
#define M9_CU_8x8 1
#define M9_ADP 1
#define M9_INTRA 1
#define M10_INTRA 0
#define DISABLE_OIS_USE 1
#if !MRP_SUPPORT
#define M9_INTER_SRC_SRC_FAST_LOOP 1
#endif

#define OPT_LOSSLESS_0 1

#define OPT_LOSSLESS_1 1
#if OPT_LOSSLESS_1
#define UNPACK_REF_POST_EP 1
#define REMOVE_UNPACK_REF 1
#endif
#define CFL_FIX 1         // Fixes to CFL and enabling CFL for 4x*
#define SPLIT_RATE_FIX 1  // Split partition rate calculation fix
#define NSQ_FIX 1         // Inject NSQ blocks for incomplete CUs
#define SPATIAL_SSE 1     // Spatial SSE. Active for M0 only
#define IMPROVE_1D_INTER_DEPTH_DECISION 1
#define ENABLE_WARPED_MV 1
#define CABAC_UP 1  // Update cabac probabilities. txb CDFs.
#define RC 1        // VBR Rate control integrated from SVT-VP9
#if RC
#define RC_FEEDBACK \
    1  // Feedback from previous base layer is received before starting the next
       // base layer frame
#endif
#define RED_CU 1      // Bypass redundant CU
#define NSQ_ME_OPT 0  // NSQ ME Restructuring
#define BYPASS_USELESS_TX_SEARCH 0
// Testing MACROS
#define M9_NEAR_INJECTION 0
// Under testing
#define M9_FRAC_ME_SEARCH_METHOD \
    0  // VP9 4K fractional search method; SUB_SAD_SEARCH vs. FULL_SAD_SEARCH
#define M9_FRAC_ME_SEARCH_64x64 0  // VP9 4K 64x64 search; OFF vs. ON
#define M9_SUBPEL 0                // VP9 4K subpel settings; subpel ON base
#define M9_NFL 0                   // VP9 4K NFL settings; NFL = 3
#define M9_CDEF 0                  // CDEF off
#define M9_TX_SEARCH 0             // Tx search off
#define VP9_ADP \
    0  // VP9 4K ADP budget;  (121,110,100 but different injection) (budget = f
       // (layer index))
#define DIS_EDGE_FIL 0
#define NFL_PER_SQ_SIZE 0
#define SC_HME_ME 0  // Use sc detector for hme/me setting
#define RED_CU_DEBUG \
    0  // Turn off some features known to not work with redudant CUs
// FOR DEBUGGING - Do not remove
#define NO_ENCDEC \
    0  // bypass encDec to test cmpliance of MD. complained achieved when
       // skip_flag is OFF. Port sample code from VCI-SW_AV1_Candidate1 branch
#endif

#define BLK_SKIP_DECISION \
    1  // For now enabled for all mode. to be evaluated. Lossless optimization
       // can be performed.
#if OPT_LOSSLESS_0
#define CDEF_OFF_NON_REF 1
#if BLK_SKIP_DECISION
#define REMOVE_SKIP_COEFF_NEIGHBOR_ARRAY 0
#else
#define REMOVE_SKIP_COEFF_NEIGHBOR_ARRAY 1
#endif
#define PF_N2_SUPPORT 1
#endif

#define OPT_QUANT_COEFF 1
#if OPT_QUANT_COEFF
#define DEBUG_TRELLIS 0
#define TRELLIS_SKIP 0
#define TRELLIS_MD 1
#define TRELLIS_CHROMA 0
#define ENHANCED_TRELLIS 0  // TBD
#endif

#define CHROMA_DC_ONLY 0
#define SEARCH_UV_MODE 1
#if SEARCH_UV_MODE
#define SEARCH_UV_BASE 1
#define SEARCH_UV_OPT_0 0
#define SEARCH_UV_OPT_1 0
#define SEARCH_UV_OPT_2 0
#define SEARCH_SMOOTH_OFF 0
#define SEARCH_UV_CLEAN_UP 1
#endif
#define FIX_INTRA_UV 1  // mismatch in intra prediction

#if !M9_SETTINGS || M9_ADP
#define FRAC_64x64_BUG_FIX 1
#endif
#define USE_SAD_ME 1
#define USE_SAD_HME 1
#if USE_SAD_HME
#define USE_SAD_HMEL0 1
#define USE_SAD_HMEL1 1
#define USE_SAD_HMEL2 1
#endif

#if !MRP_SUPPORT
#define BASE_LAYER_REF \
    1  // Base layer pictures use the previous I slice as the second reference
#endif

// NEDED FLAGS  ON
#if MRP_SUPPORT
#define M0_SSD_HALF_QUARTER_PEL_BIPRED_SEARCH 1
#define DISABLE_NSQ_FOR_NON_REF 1
#define DISABLE_NSQ 1
#define M0_ME_QUARTER_PEL_SEARCH 1
#define NSQ_OPTIMASATION 1
//#define M8_SKIP_BLK                               1
#define DISABLE_IN_LOOP_ME 1
#define TILES 1
#define REMOVED_DUPLICATE_INTER 1
#define REMOVED_DUPLICATE_INTER_L1 1
#define REMOVED_DUPLICATE_INTER_BIPRED 1
#define ICOPY 1
#define INTRA_INTER_FAST_LOOP 1
#define M0_ME_SEARCH_BASE 1
#define SHUT_GLOBAL_MV 1
#define IMPROVED_BIPRED_INJECTION 1
#define IMPROVED_UNIPRED_INJECTION 1

// NEEDED FLAGS  OFF
// M0_HIGH_PRECISION_INTERPOLATION
// TEST5_DISABLE_NSQ_ME
// ALIGN_MEM
// TWO_FAST_LOOP
// ADD_DELTA_QP_SUPPORT
#endif

#if MRP_SUPPORT
#define MRP_PRED_STRUCTURE 1
#define EC_UPDATE 1
#define MRP_ME 1
#define MRP_CONNECTION 1
#define MD_INJECTION 1
#define MRP_MD 1
#define MRP_MD_UNI_DIR_BIPRED 1
#define NEW_RPS 1        // RPS supporting MRP
#define MRP_5L_STRUCT 1  // New 5L prediction structure supporting MRP
#define MRP_LIST_REF_IDX_TYPE_LT 1
#define MRP_MVP 1      // MVP upgrade to support MRP
#define MCP_4XN_FIX 1  // Fix for MCP chroma for 4xN modes
#define CHECK_CAND \
    1  // increased and added a safety check for number of fast candidates
#define MRP_COST_EST 1
#define MRP_BASE 1  // enable MRP for Base
#define MRP_REF_MODE 1
#define MRP_DUPLICATION_FIX 1
#define MRP_ENABLE_BI_FOR_BASE 1
#define SETUP_SKIP 1
#define INJ_MVP 1       // new injection of MVP supporting MRP case.
#define FIX_INIT 1      // fix ref_poc_array init
#define NORMAL_ORDER 1  //  order(ALT/ALT2)
#define REF_ORDER 1  // correctly construct decoder based ref order hint array
//#define FIX_INTRA_UV              1   //mismatch in intra prediction
#define RPS_4L 1          // RPS for 4L case
#define FIX_ORDER_HINT 1  // fix order hint usage.
#define M8_CDEF_DEBUG 0   // Keep OFF Debug flag ofr M8
#define MRP_M0_ONLY 0     // Enable MRP for Base only for M1-M9
#define NO_CFG_FILE 1     // allocate ME results for 209 PUs
#define NO_UNI 1
#define MRP_MEM_OPT 1
#define MRP_FLAG 1
#define MRP_FIX_CLOSE_GOP 1

#define MRP_M1 1  // replaces MRP_M0_ONLY
#define FIXED_MRP_10BIT 1
#define FIX_WARP_TILE 1  // fix Warped motion in presnece of Tiles
#define MRP_FIX_RC_WARNINGS 1
#endif

#define ADP_STATS_PER_LAYER 0
#define NFL_TX_TH 12  // To be tuned
#define NFL_IT_TH 2   // To be tuned
#if BASE_LAYER_REF
#define MAX_FRAMES_TO_REF_I 64
#endif
#define NSQ_TAB_SIZE 6
#define AOM_INTERP_EXTEND 4
#define MRP_DISABLE_ADDED_CAND_M1 0

<<<<<<< HEAD
#define EIGTH_PEL_MV 0
=======
#define EIGTH_PEL_MV                                    0
#define DISABLE_NSQ_TABLE_FOR_M0                        1 // On wil disable the nsq_table ordering algrithm. This is a temporarily adoption that will be disable once we comeup with a better ordreing mecanisme when MRP i ON.
>>>>>>> bb5e62c1

#define CAPPED_ME_CANDIDATES_NUM      1  // Capped the ME-output adaptively based on the block size

struct Buf2D {
    uint8_t *buf;
    uint8_t *buf0;
    int width;
    int height;
    int stride;
};
typedef struct MvLimits {
    int col_min;
    int col_max;
    int row_min;
    int row_max;
} MvLimits;
typedef struct {
    uint8_t by;
    uint8_t bx;
    uint8_t skip;
} cdef_list;

/*!\brief force enum to be unsigned 1 byte*/
#define UENUM1BYTE(enumvar) \
    ;                       \
    typedef uint8_t enumvar

enum {
    DIAMOND = 0,
    NSTEP = 1,
    HEX = 2,
    BIGDIA = 3,
    SQUARE = 4,
    FAST_HEX = 5,
    FAST_DIAMOND = 6
} UENUM1BYTE(SEARCH_METHODS);

/********************************************************/
/****************** Pre-defined Values ******************/
/********************************************************/
#define PAD_VALUE (128 + 32)

//  Delta QP support
#define ADD_DELTA_QP_SUPPORT \
    0  // Add delta QP support - Please enable this flag and iproveSharpness
       // (config) to test the QPM
#define BLOCK_MAX_COUNT_SB_128 4421  // TODO: reduce alloction for 64x64
#define BLOCK_MAX_COUNT_SB_64 1101   // TODO: reduce alloction for 64x64
#if ATB_SUPPORT && !ATB_SUPPORT_1_DEPTH
#define MAX_TXB_COUNT 16  // Maximum number of transform blocks per depth
#else
#define MAX_TXB_COUNT 4  // Maximum number of transform blocks.
#endif
#define MAX_NFL 40
#define MAX_LAD 120  // max lookahead-distance 2x60fps
#define ROUND_UV(x) (((x) >> 3) << 3)
#define AV1_PROB_COST_SHIFT 9
#define AOMINNERBORDERINPIXELS 160
#define SWITCHABLE_FILTER_CONTEXTS ((SWITCHABLE_FILTERS + 1) * 4)
#define MAX_MB_PLANE 3
#define CFL_MAX_BlockSize (BLOCK_32X32)
#define CFL_BUF_LINE (32)
#define CFL_BUF_LINE_I128 (CFL_BUF_LINE >> 3)
#define CFL_BUF_LINE_I256 (CFL_BUF_LINE >> 4)
#define CFL_BUF_SQUARE (CFL_BUF_LINE * CFL_BUF_LINE)
/***********************************    AV1_OBU
 * ********************************/
#define INVALID_NEIGHBOR_DATA 0xFFu
#define CONFIG_BITSTREAM_DEBUG 0
#define CONFIG_BUFFER_MODEL 1
#define CONFIG_COEFFICIENT_RANGE_CHECKING 0
#define CONFIG_ENTROPY_STATS 0
#define CONFIG_FP_MB_STATS 0
#define CONFIG_INTERNAL_STATS 0
#define CONFIG_RD_DEBUG 0

// Max superblock size
#define MAX_SB_SIZE_LOG2 7
#define MAX_SB_SIZE (1 << MAX_SB_SIZE_LOG2)
#define MAX_SB_SQUARE (MAX_SB_SIZE * MAX_SB_SIZE)
#define SB_STRIDE_Y MAX_SB_SIZE
#define SB_STRIDE_UV (MAX_SB_SIZE >> 1)

// Min superblock size
#define MIN_SB_SIZE_LOG2 6

// Pixels per Mode Info (MI) unit
#define MI_SIZE_LOG2 2
#define MI_SIZE (1 << MI_SIZE_LOG2)

// MI-units per max superblock (MI Block - MIB)
#define MAX_MIB_SIZE_LOG2 (MAX_SB_SIZE_LOG2 - MI_SIZE_LOG2)
#define MAX_MIB_SIZE (1 << MAX_MIB_SIZE_LOG2)

// MI-units per min superblock
#define SB64_MIB_SIZE 16

// MI-units per min superblock
#define MIN_MIB_SIZE_LOG2 (MIN_SB_SIZE_LOG2 - MI_SIZE_LOG2)

// Mask to extract MI offset within max MIB
#define MAX_MIB_MASK (MAX_MIB_SIZE - 1)

// Maximum size of a loop restoration tile
#define RESTORATION_TILESIZE_MAX 256
// Maximum number of tile rows and tile columns
#define MAX_TILE_ROWS 1024
#define MAX_TILE_COLS 1024
#if ATB_SUPPORT_1_DEPTH
#define MAX_VARTX_DEPTH 1
#else
#define MAX_VARTX_DEPTH 2
#endif
#define MI_SIZE_64X64 (64 >> MI_SIZE_LOG2)
#define MI_SIZE_128X128 (128 >> MI_SIZE_LOG2)
#define MAX_PALETTE_SQUARE (64 * 64)
// Maximum number of colors in a palette.
#define PALETTE_MAX_SIZE 8
// Minimum number of colors in a palette.
#define PALETTE_MIN_SIZE 2
#define FRAME_OFFSET_BITS 5
#define MAX_FRAME_DISTANCE ((1 << FRAME_OFFSET_BITS) - 1)

// 4 frame filter levels: y plane vertical, y plane horizontal,
// u plane, and v plane
#define FRAME_LF_COUNT 4
#define DEFAULT_DELTA_LF_MULTI 0
#define MAX_MODE_LF_DELTAS 2
#define LEVEL_MAJOR_BITS 3
#define LEVEL_MINOR_BITS 2
#define LEVEL_BITS (LEVEL_MAJOR_BITS + LEVEL_MINOR_BITS)

#define LEVEL_MAJOR_MIN 2
#define LEVEL_MAJOR_MAX ((1 << LEVEL_MAJOR_BITS) - 1 + LEVEL_MAJOR_MIN)
#define LEVEL_MINOR_MIN 0
#define LEVEL_MINOR_MAX ((1 << LEVEL_MINOR_BITS) - 1)

#define OP_POINTS_CNT_MINUS_1_BITS 5
#define OP_POINTS_IDC_BITS 12
#define TX_SIZE_LUMA_MIN (TX_4X4)
/* We don't need to code a transform size unless the allowed size is at least
one more than the minimum. */
#define TX_SIZE_CTX_MIN (TX_SIZE_LUMA_MIN + 1)

// Maximum tx_size categories
#define MAX_TX_CATS (TX_SIZES - TX_SIZE_CTX_MIN)
#define MAX_TX_DEPTH 2

#define MAX_TX_SIZE_LOG2 (6)
#define MAX_TX_SIZE (1 << MAX_TX_SIZE_LOG2)
#define MIN_TX_SIZE_LOG2 2
#define MIN_TX_SIZE (1 << MIN_TX_SIZE_LOG2)
#define MAX_TX_SQUARE (MAX_TX_SIZE * MAX_TX_SIZE)

// Pad 4 extra columns to remove horizontal availability check.
#define TX_PAD_HOR_LOG2 2
#define TX_PAD_HOR 4
// Pad 6 extra rows (2 on top and 4 on bottom) to remove vertical availability
// check.
#define TX_PAD_TOP 2
#define TX_PAD_BOTTOM 4
#define TX_PAD_VER (TX_PAD_TOP + TX_PAD_BOTTOM)
// Pad 16 extra bytes to avoid reading overflow in SIMD optimization.
#define TX_PAD_END 16
#define TX_PAD_2D \
    ((MAX_TX_SIZE + TX_PAD_HOR) * (MAX_TX_SIZE + TX_PAD_VER) + TX_PAD_END)
#define COMPOUND_WEIGHT_MODE DIST
#define DIST_PRECISION_BITS 4
#define DIST_PRECISION (1 << DIST_PRECISION_BITS)  // 16

// TODO(chengchen): Temporal flag serve as experimental flag for WIP
// bitmask construction.
// Shall be removed when bitmask code is completely checkedin
#define LOOP_FILTER_BITMASK 0
#define PROFILE_BITS 3

// AV1 Loop Filter
#define AV1_LF 1  // AV1 Loop Filter
#if AV1_LF
#define LF_SHARPNESS 0
#endif

#define FILTER_BITS 7
#define SUBPEL_BITS 4
#define SUBPEL_MASK ((1 << SUBPEL_BITS) - 1)
#define SUBPEL_SHIFTS (1 << SUBPEL_BITS)
#define SUBPEL_TAPS 8
typedef int16_t InterpKernel[SUBPEL_TAPS];

/***************************************************/
/****************** Helper Macros ******************/
/***************************************************/
void aom_reset_mmx_state(void);
extern void RunEmms();
#define aom_clear_system_state() RunEmms()  // aom_reset_mmx_state()

/* Shift down with rounding for use when n >= 0, value >= 0 */
#define ROUND_POWER_OF_TWO(value, n) (((value) + (((1 << (n)) >> 1))) >> (n))

/* Shift down with rounding for signed integers, for use when n >= 0 */
#define ROUND_POWER_OF_TWO_SIGNED(value, n)             \
    (((value) < 0) ? -ROUND_POWER_OF_TWO(-(value), (n)) \
                   : ROUND_POWER_OF_TWO((value), (n)))

/* Shift down with rounding for use when n >= 0, value >= 0 for (64 bit) */
#define ROUND_POWER_OF_TWO_64(value, n) \
    (((value) + ((((int64_t)1 << (n)) >> 1))) >> (n))

/* Shift down with rounding for signed integers, for use when n >= 0 (64 bit) */
#define ROUND_POWER_OF_TWO_SIGNED_64(value, n)             \
    (((value) < 0) ? -ROUND_POWER_OF_TWO_64(-(value), (n)) \
                   : ROUND_POWER_OF_TWO_64((value), (n)))

#ifdef __cplusplus
#define EB_EXTERN extern "C"
#else
#define EB_EXTERN
#endif  // __cplusplus

#define INLINE __inline
#define RESTRICT
#ifdef _MSC_VER
#define FOPEN(f, s, m) fopen_s(&f, s, m)
#else
#define FOPEN(f, s, m) f = fopen(s, m)
#endif

#define IMPLIES(a, b) (!(a) || (b))  //  Logical 'a implies b' (or 'a -> b')
#if (defined(__GNUC__) && __GNUC__) || defined(__SUNPRO_C)
#define DECLARE_ALIGNED(n, typ, val) typ val __attribute__((aligned(n)))
#elif defined(_MSC_VER)
#define DECLARE_ALIGNED(n, typ, val) __declspec(align(n)) typ val
#else
#warning No alignment directives known for this compiler.
#define DECLARE_ALIGNED(n, typ, val) typ val
#endif

#if defined(_MSC_VER)
#define EB_ALIGN(n) __declspec(align(n))
#elif defined(__GNUC__)
#define EB_ALIGN(n) __attribute__((__aligned__(n)))
#else
#define EB_ALIGN(n)
#endif

#if defined(_MSC_VER)
#define AOM_FORCE_INLINE __forceinline
#define AOM_INLINE __inline
#else
#define AOM_FORCE_INLINE __inline__ __attribute__((always_inline))
// TODO(jbb): Allow a way to force inline off for older compilers.
#define AOM_INLINE inline
#endif
//*********************************************************************************************************************//
// mem.h
/* shift right or left depending on sign of n */
#define RIGHT_SIGNED_SHIFT(value, n) \
    ((n) < 0 ? ((value) << (-(n))) : ((value) >> (n)))
//*********************************************************************************************************************//
// cpmmom.h
// Only need this for fixed-size arrays, for structs just assign.
#define av1_copy(dest, src)                  \
    {                                        \
        assert(sizeof(dest) == sizeof(src)); \
        memcpy(dest, src, sizeof(src));      \
    }

// mem_ops.h
#ifndef MAU_T
/* Minimum Access Unit for this target */
#define MAU_T uint8_t
#endif

#ifndef MEM_VALUE_T
#define MEM_VALUE_T int32_t
#endif

#undef MEM_VALUE_T_SZ_BITS
#define MEM_VALUE_T_SZ_BITS (sizeof(MEM_VALUE_T) << 3)

static __inline void mem_put_le16(void *vmem, MEM_VALUE_T val) {
    MAU_T *mem = (MAU_T *)vmem;

    mem[0] = (MAU_T)((val >> 0) & 0xff);
    mem[1] = (MAU_T)((val >> 8) & 0xff);
}

static __inline void mem_put_le32(void *vmem, MEM_VALUE_T val) {
    MAU_T *mem = (MAU_T *)vmem;

    mem[0] = (MAU_T)((val >> 0) & 0xff);
    mem[1] = (MAU_T)((val >> 8) & 0xff);
    mem[2] = (MAU_T)((val >> 16) & 0xff);
    mem[3] = (MAU_T)((val >> 24) & 0xff);
}
/* clang-format on */
//#endif  // AOM_PORTS_MEM_OPS_H_

typedef uint16_t ConvBufType;

typedef struct ConvolveParams {
    int32_t ref;
    int32_t do_average;
    ConvBufType *dst;
    int32_t dst_stride;
    int32_t round_0;
    int32_t round_1;
    int32_t plane;
    int32_t is_compound;
    int32_t use_jnt_comp_avg;
    int32_t fwd_offset;
    int32_t bck_offset;
} ConvolveParams;

// texture component type
typedef enum ATTRIBUTE_PACKED {
    COMPONENT_LUMA = 0,       // luma
    COMPONENT_CHROMA = 1,     // chroma (Cb+Cr)
    COMPONENT_CHROMA_CB = 2,  // chroma Cb
    COMPONENT_CHROMA_CR = 3,  // chroma Cr
    COMPONENT_ALL = 4,        // Y+Cb+Cr
    COMPONENT_NONE = 15
} COMPONENT_TYPE;

static int32_t clamp(int32_t value, int32_t low, int32_t high) {
    return value < low ? low : (value > high ? high : value);
}

static INLINE int64_t clamp64(int64_t value, int64_t low, int64_t high) {
    return value < low ? low : (value > high ? high : value);
}

static INLINE uint8_t clip_pixel(int32_t val) {
    return (uint8_t)((val > 255) ? 255 : (val < 0) ? 0 : val);
}

static INLINE uint16_t clip_pixel_highbd(int32_t val, int32_t bd) {
    switch (bd) {
    case 8:
    default: return (uint16_t)clamp(val, 0, 255);
    case 10: return (uint16_t)clamp(val, 0, 1023);
    case 12: return (uint16_t)clamp(val, 0, 4095);
    }
}
//*********************************************************************************************************************//
// enums.h
/*!\brief Decorator indicating that given struct/union/enum is packed */
#ifndef ATTRIBUTE_PACKED
#if defined(__GNUC__) && __GNUC__
#define ATTRIBUTE_PACKED __attribute__((packed))
#elif defined(_MSC_VER)
#define ATTRIBUTE_PACKED
#else
#define ATTRIBUTE_PACKED
#endif
#endif /* ATTRIBUTE_PACKED */

typedef enum ATTRIBUTE_PACKED {
    EIGHTTAP_REGULAR,
    EIGHTTAP_SMOOTH,
    MULTITAP_SHARP,
    BILINEAR,
    INTERP_FILTERS_ALL,
    SWITCHABLE_FILTERS = BILINEAR,
    SWITCHABLE = SWITCHABLE_FILTERS + 1, /* the last switchable one */
    EXTRA_FILTERS = INTERP_FILTERS_ALL - SWITCHABLE_FILTERS,
} InterpFilter;

typedef struct InterpFilterParams {
    const int16_t *filter_ptr;
    uint16_t taps;
    uint16_t subpel_shifts;
    InterpFilter interp_filter;
} InterpFilterParams;

typedef enum TxSearchLevel {
    TX_SEARCH_OFF,
    TX_SEARCH_ENC_DEC,
    TX_SEARCH_INTER_DEPTH,
    TX_SEARCH_FULL_LOOP
} TxSearchLevel;

typedef enum InterpolationSearchLevel {
    IT_SEARCH_OFF,
    IT_SEARCH_INTER_DEPTH,
    IT_SEARCH_FULL_LOOP,
    IT_SEARCH_FAST_LOOP_UV_BLIND,
    IT_SEARCH_FAST_LOOP,
} InterpolationSearchLevel;

typedef enum NsqSearchLevel {
    NSQ_SEARCH_OFF,
    NSQ_SEARCH_LEVEL1,
    NSQ_SEARCH_LEVEL2,
    NSQ_SEARCH_LEVEL3,
    NSQ_SEARCH_LEVEL4,
    NSQ_SEARCH_LEVEL5,
    NSQ_SEARCH_LEVEL6,
    NSQ_SEARCH_FULL
} NsqSearchLevel;

#define MAX_PARENT_SQ 6
typedef enum CompoundDistWeightMode {
    DIST,
} CompoundDistWeightMode;

// Profile 0.  8-bit and 10-bit 4:2:0 and 4:0:0 only.
// Profile 1.  8-bit and 10-bit 4:4:4
// Profile 2.  8-bit and 10-bit 4:2:2
//            12 bit  4:0:0, 4:2:2 and 4:4:4
typedef enum BitstreamProfile {
    PROFILE_0,
    PROFILE_1,
    PROFILE_2,
    MAX_PROFILES
} BitstreamProfile;
// Note: Some enums use the attribute 'packed' to use smallest possible integer
// type, so that we can save memory when they are used in structs/arrays.

typedef enum ATTRIBUTE_PACKED {
    BLOCK_4X4,
    BLOCK_4X8,
    BLOCK_8X4,
    BLOCK_8X8,
    BLOCK_8X16,
    BLOCK_16X8,
    BLOCK_16X16,
    BLOCK_16X32,
    BLOCK_32X16,
    BLOCK_32X32,
    BLOCK_32X64,
    BLOCK_64X32,
    BLOCK_64X64,
    BLOCK_64X128,
    BLOCK_128X64,
    BLOCK_128X128,
    BLOCK_4X16,
    BLOCK_16X4,
    BLOCK_8X32,
    BLOCK_32X8,
    BLOCK_16X64,
    BLOCK_64X16,
    BlockSizeS_ALL,
    BlockSizeS = BLOCK_4X16,
    BLOCK_INVALID = 255,
    BLOCK_LARGEST = (BlockSizeS - 1)
} BlockSize;

typedef enum ATTRIBUTE_PACKED {
    PARTITION_NONE,
    PARTITION_HORZ,
    PARTITION_VERT,
    PARTITION_SPLIT,
    PARTITION_HORZ_A,  // HORZ split and the top partition is split again
    PARTITION_HORZ_B,  // HORZ split and the bottom partition is split again
    PARTITION_VERT_A,  // VERT split and the left partition is split again
    PARTITION_VERT_B,  // VERT split and the right partition is split again
    PARTITION_HORZ_4,  // 4:1 horizontal partition
    PARTITION_VERT_4,  // 4:1 vertical partition
    EXT_PARTITION_TYPES,
    PARTITION_TYPES = PARTITION_SPLIT + 1,
    PARTITION_INVALID = 255
} PartitionType;

#define MAX_NUM_BLOCKS_ALLOC \
    7493  // max number of blocks assuming 128x128-4x4 all partitions.

typedef enum ATTRIBUTE_PACKED {
    PART_N,
    PART_H,
    PART_V,
    PART_HA,
    PART_HB,
    PART_VA,
    PART_VB,
    PART_H4,
    PART_V4,
    PART_S
} PART;

static const uint8_t mi_size_wide[BlockSizeS_ALL] = {
    1, 1, 2, 2, 2, 4, 4, 4, 8, 8, 8, 16, 16, 16, 32, 32, 1, 4, 2, 8, 4, 16};
static const uint8_t mi_size_high[BlockSizeS_ALL] = {
    1, 2, 1, 2, 4, 2, 4, 8, 4, 8, 16, 8, 16, 32, 16, 32, 4, 1, 8, 2, 16, 4};

typedef char PartitionContextType;
#define PARTITION_PLOFFSET 4  // number of probability models per block size
#define PARTITION_BlockSizeS 5
#define PARTITION_CONTEXTS (PARTITION_BlockSizeS * PARTITION_PLOFFSET)

// block transform size
#if defined(_MSC_VER)
typedef uint8_t TxSize;
enum ATTRIBUTE_PACKED {
#else
typedef enum ATTRIBUTE_PACKED {
#endif
    TX_4X4,             // 4x4 transform
    TX_8X8,             // 8x8 transform
    TX_16X16,           // 16x16 transform
    TX_32X32,           // 32x32 transform
    TX_64X64,           // 64x64 transform
    TX_4X8,             // 4x8 transform
    TX_8X4,             // 8x4 transform
    TX_8X16,            // 8x16 transform
    TX_16X8,            // 16x8 transform
    TX_16X32,           // 16x32 transform
    TX_32X16,           // 32x16 transform
    TX_32X64,           // 32x64 transform
    TX_64X32,           // 64x32 transform
    TX_4X16,            // 4x16 transform
    TX_16X4,            // 16x4 transform
    TX_8X32,            // 8x32 transform
    TX_32X8,            // 32x8 transform
    TX_16X64,           // 16x64 transform
    TX_64X16,           // 64x16 transform
    TX_SIZES_ALL,       // Includes rectangular transforms
    TX_SIZES = TX_4X8,  // Does NOT include rectangular transforms
    TX_SIZES_LARGEST = TX_64X64,
    TX_INVALID = 255  // Invalid transform size

#if defined(_MSC_VER)
};
#else
} TxSize;
#endif
#if ATB_SUPPORT
static const TxSize tx_depth_to_tx_size[3][BlockSizeS_ALL] = {
    // tx_depth 0
    {TX_4X4,   TX_4X8,   TX_8X4,   TX_8X8,   TX_8X16,  TX_16X8,  TX_16X16,
     TX_16X32, TX_32X16, TX_32X32, TX_32X64, TX_64X32, TX_64X64,
     TX_64X64,  // TX_64X128,
     TX_64X64,  // TX_128X64,
     TX_64X64,  // TX_128X128,
     TX_4X16,  TX_16X4,  TX_8X32,  TX_32X8,  TX_16X64, TX_64X16},
    // tx_depth 1:
    {TX_4X4,   TX_4X8,   TX_8X4,   TX_4X4,   TX_8X8,   TX_8X8,   TX_8X8,
     TX_16X16, TX_16X16, TX_16X16, TX_32X32, TX_32X32, TX_32X32,
     TX_64X64,  // TX_64X128,
     TX_64X64,  // TX_128X64,
     TX_64X64,  // TX_128X128,
     TX_4X4,   TX_4X4,   TX_8X8,   TX_8X8,   TX_16X16, TX_16X16},
    // tx_depth 2
    {TX_4X4,   TX_4X8, TX_8X4, TX_8X8,   TX_4X4,   TX_4X4,   TX_4X4,
     TX_8X8,   TX_8X8, TX_8X8, TX_16X16, TX_16X16, TX_16X16,
     TX_64X64,  // TX_64X128,
     TX_64X64,  // TX_128X64,
     TX_64X64,  // TX_128X128,
     TX_4X16,   // No depth 2
     TX_16X4,   // No depth 2
     TX_4X4,   TX_4X4, TX_8X8, TX_8X8}};
#endif
static const int32_t tx_size_wide[TX_SIZES_ALL] = {
    4, 8, 16, 32, 64, 4, 8, 8, 16, 16, 32, 32, 64, 4, 16, 8, 32, 16, 64,
};
// Transform block height in pixels
static const int32_t tx_size_high[TX_SIZES_ALL] = {
    4, 8, 16, 32, 64, 8, 4, 16, 8, 32, 16, 64, 32, 16, 4, 32, 8, 64, 16,
};

// TranLow  is the datatype used for final transform coefficients.
typedef int32_t TranLow;
typedef uint8_t QmVal;

typedef enum TxClass {
    TX_CLASS_2D = 0,
    TX_CLASS_HORIZ = 1,
    TX_CLASS_VERT = 2,
    TX_CLASSES = 3,
} TxClass;

static INLINE TxSize av1_get_adjusted_tx_size(TxSize tx_size) {
    switch (tx_size) {
    case TX_64X64:
    case TX_64X32:
    case TX_32X64: return TX_32X32;
    case TX_64X16: return TX_32X16;
    case TX_16X64: return TX_16X32;
    default: return tx_size;
    }
}

// Transform block width in log2
static const int32_t tx_size_wide_log2[TX_SIZES_ALL] = {
    2, 3, 4, 5, 6, 2, 3, 3, 4, 4, 5, 5, 6, 2, 4, 3, 5, 4, 6,
};

// Transform block height in log2
static const int32_t tx_size_high_log2[TX_SIZES_ALL] = {
    2, 3, 4, 5, 6, 3, 2, 4, 3, 5, 4, 6, 5, 4, 2, 5, 3, 6, 4,
};
#define ALIGN_POWER_OF_TWO(value, n) \
    (((value) + ((1 << (n)) - 1)) & ~((1 << (n)) - 1))
#define AOM_PLANE_Y 0 /**< Y (Luminance) plane */
#define AOM_PLANE_U 1 /**< U (Chroma) plane */
#define AOM_PLANE_V 2 /**< V (Chroma) plane */

#define CONVERT_TO_SHORTPTR(x) ((uint16_t *)(((uintptr_t)(x)) << 1))
#define CONVERT_TO_BYTEPTR(x) ((uint8_t *)(((uintptr_t)(x)) >> 1))

#define AOMMIN(x, y) (((x) < (y)) ? (x) : (y))
#define AOMMAX(x, y) (((x) > (y)) ? (x) : (y))

// frame transform mode
typedef enum ATTRIBUTE_PACKED {
    ONLY_4X4,         // use only 4x4 transform
    TX_MODE_LARGEST,  // transform size is the largest possible for pu size
    TX_MODE_SELECT,   // transform specified for each block
    TX_MODES,
} TxMode;

// 1D tx types
typedef enum ATTRIBUTE_PACKED {
    DCT_1D,
    ADST_1D,
    FLIPADST_1D,
    IDTX_1D,
    // TODO(sarahparker) need to eventually put something here for the
    // mrc experiment to make this work with the ext-tx pruning functions
    TX_TYPES_1D,
} TxType1D;

typedef enum ATTRIBUTE_PACKED {
    DCT_DCT,    // DCT  in both horizontal and vertical
    ADST_DCT,   // ADST in vertical, DCT in horizontal
    DCT_ADST,   // DCT  in vertical, ADST in horizontal
    ADST_ADST,  // ADST in both directions
    FLIPADST_DCT,
    DCT_FLIPADST,
    FLIPADST_FLIPADST,
    ADST_FLIPADST,
    FLIPADST_ADST,
    IDTX,
    V_DCT,
    H_DCT,
    V_ADST,
    H_ADST,
    V_FLIPADST,
    H_FLIPADST,
    TX_TYPES,
} TxType;

typedef enum ATTRIBUTE_PACKED {
    // DCT only
    EXT_TX_SET_DCTONLY,
    // DCT + Identity only
    EXT_TX_SET_DCT_IDTX,
    // Discrete Trig transforms w/o flip (4) + Identity (1)
    EXT_TX_SET_DTT4_IDTX,
    // Discrete Trig transforms w/o flip (4) + Identity (1) + 1D Hor/vert DCT
    // (2)
    EXT_TX_SET_DTT4_IDTX_1DDCT,
    // Discrete Trig transforms w/ flip (9) + Identity (1) + 1D Hor/Ver DCT (2)
    EXT_TX_SET_DTT9_IDTX_1DDCT,
    // Discrete Trig transforms w/ flip (9) + Identity (1) + 1D Hor/Ver (6)
    EXT_TX_SET_ALL16,
    EXT_TX_SET_TYPES
} TxSetType;

typedef struct TxfmParam {
    // for both forward and inverse transforms
    TxType tx_type;
    TxSize tx_size;
    int32_t lossless;
    int32_t bd;
    // are the pixel buffers octets or shorts?  This should collapse to
    // bd==8 implies !is_hbd, but that's not certain right now.
    int32_t is_hbd;
    TxSetType tx_set_type;
    // for inverse transforms only
    int32_t eob;
} TxfmParam;

#define IS_2D_TRANSFORM(tx_type) (tx_type < IDTX)
#define EXT_TX_SIZES 4       // number of sizes that use extended transforms
#define EXT_TX_SETS_INTER 4  // Sets of transform selections for INTER
#define EXT_TX_SETS_INTRA 3  // Sets of transform selections for INTRA

typedef enum ATTRIBUTE_PACKED {
    UNIDIR_COMP_REFERENCE,
    BIDIR_COMP_REFERENCE,
    COMP_REFERENCE_TYPES,
} CompReferenceType;

typedef enum ATTRIBUTE_PACKED {
    PLANE_TYPE_Y,
    PLANE_TYPE_UV,
    PLANE_TYPES
} PlaneType;

#define CFL_ALPHABET_SIZE_LOG2 4
#define CFL_ALPHABET_SIZE (1 << CFL_ALPHABET_SIZE_LOG2)
#define CFL_MAGS_SIZE ((2 << CFL_ALPHABET_SIZE_LOG2) + 1)
#define CFL_IDX_U(idx) (idx >> CFL_ALPHABET_SIZE_LOG2)
#define CFL_IDX_V(idx) (idx & (CFL_ALPHABET_SIZE - 1))

typedef enum ATTRIBUTE_PACKED {
    CFL_PRED_U,
    CFL_PRED_V,
    CFL_PRED_PLANES
} CflPredType;

typedef enum ATTRIBUTE_PACKED {
    CFL_SIGN_ZERO,
    CFL_SIGN_NEG,
    CFL_SIGN_POS,
    CFL_SIGNS
} CflSignType;

typedef enum ATTRIBUTE_PACKED {
    CFL_DISALLOWED,
    CFL_ALLOWED,
    CFL_ALLOWED_TYPES
} CflAllowedType;

// CFL_SIGN_ZERO,CFL_SIGN_ZERO is invalid
#define CFL_JOINT_SIGNS (CFL_SIGNS * CFL_SIGNS - 1)
// CFL_SIGN_U is equivalent to (js + 1) / 3 for js in 0 to 8
#define CFL_SIGN_U(js) (((js + 1) * 11) >> 5)
// CFL_SIGN_V is equivalent to (js + 1) % 3 for js in 0 to 8
#define CFL_SIGN_V(js) ((js + 1) - CFL_SIGNS * CFL_SIGN_U(js))

// There is no context when the alpha for a given plane is zero.
// So there are 2 fewer contexts than joint signs.
#define CFL_ALPHA_CONTEXTS (CFL_JOINT_SIGNS + 1 - CFL_SIGNS)
#define CFL_CONTEXT_U(js) (js + 1 - CFL_SIGNS)
// Also, the contexts are symmetric under swapping the planes.
#define CFL_CONTEXT_V(js) \
    (CFL_SIGN_V(js) * CFL_SIGNS + CFL_SIGN_U(js) - CFL_SIGNS)

typedef enum ATTRIBUTE_PACKED {
    PALETTE_MAP,
    COLOR_MAP_TYPES,
} COLOR_MAP_TYPE;

typedef enum ATTRIBUTE_PACKED {
    TWO_COLORS,
    THREE_COLORS,
    FOUR_COLORS,
    FIVE_COLORS,
    SIX_COLORS,
    SEVEN_COLORS,
    EIGHT_COLORS,
    PALETTE_SIZES
} PaletteSize;

typedef enum ATTRIBUTE_PACKED {
    PALETTE_COLOR_ONE,
    PALETTE_COLOR_TWO,
    PALETTE_COLOR_THREE,
    PALETTE_COLOR_FOUR,
    PALETTE_COLOR_FIVE,
    PALETTE_COLOR_SIX,
    PALETTE_COLOR_SEVEN,
    PALETTE_COLOR_EIGHT,
    PALETTE_COLORS
} PaletteColor;

// Note: All directional predictors must be between V_PRED and D67_PRED (both
// inclusive).
typedef enum ATTRIBUTE_PACKED {
    DC_PRED,        // Average of above and left pixels
    V_PRED,         // Vertical
    H_PRED,         // Horizontal
    D45_PRED,       // Directional 45  degree
    D135_PRED,      // Directional 135 degree
    D113_PRED,      // Directional 113 degree
    D157_PRED,      // Directional 157 degree
    D203_PRED,      // Directional 203 degree
    D67_PRED,       // Directional 67  degree
    SMOOTH_PRED,    // Combination of horizontal and vertical interpolation
    SMOOTH_V_PRED,  // Vertical interpolation
    SMOOTH_H_PRED,  // Horizontal interpolation
    PAETH_PRED,     // Predict from the direction of smallest gradient
    NEARESTMV,
    NEARMV,
    GLOBALMV,
    NEWMV,
    // Compound ref compound modes
    NEAREST_NEARESTMV,
    NEAR_NEARMV,
    NEAREST_NEWMV,
    NEW_NEARESTMV,
    NEAR_NEWMV,
    NEW_NEARMV,
    GLOBAL_GLOBALMV,
    NEW_NEWMV,
    MB_MODE_COUNT,
    INTRA_MODE_START = DC_PRED,
    INTRA_MODE_END = NEARESTMV,
    INTRA_MODE_NUM = INTRA_MODE_END - INTRA_MODE_START,
    SINGLE_INTER_MODE_START = NEARESTMV,
    SINGLE_INTER_MODE_END = NEAREST_NEARESTMV,
    SINGLE_INTER_MODE_NUM = SINGLE_INTER_MODE_END - SINGLE_INTER_MODE_START,
    COMP_INTER_MODE_START = NEAREST_NEARESTMV,
    COMP_INTER_MODE_END = MB_MODE_COUNT,
    COMP_INTER_MODE_NUM = COMP_INTER_MODE_END - COMP_INTER_MODE_START,
    INTRA_MODES = PAETH_PRED + 1,   // PAETH_PRED has to be the last intra mode.
    INTRA_INVALID = MB_MODE_COUNT,  // For uv_mode in inter blocks
    INTRA_MODE_4x4
} PredictionMode;

// TODO(ltrudeau) Do we really want to pack this?
// TODO(ltrudeau) Do we match with PredictionMode?
typedef enum ATTRIBUTE_PACKED {
    UV_DC_PRED,        // Average of above and left pixels
    UV_V_PRED,         // Vertical
    UV_H_PRED,         // Horizontal
    UV_D45_PRED,       // Directional 45  degree
    UV_D135_PRED,      // Directional 135 degree
    UV_D113_PRED,      // Directional 113 degree
    UV_D157_PRED,      // Directional 157 degree
    UV_D203_PRED,      // Directional 203 degree
    UV_D67_PRED,       // Directional 67  degree
    UV_SMOOTH_PRED,    // Combination of horizontal and vertical interpolation
    UV_SMOOTH_V_PRED,  // Vertical interpolation
    UV_SMOOTH_H_PRED,  // Horizontal interpolation
    UV_PAETH_PRED,     // Predict from the direction of smallest gradient
    UV_CFL_PRED,       // Chroma-from-Luma
    UV_INTRA_MODES,
    UV_MODE_INVALID,  // For uv_mode in inter blocks
} UvPredictionMode;

typedef enum ATTRIBUTE_PACKED {
    SIMPLE_TRANSLATION,
    OBMC_CAUSAL,    // 2-sided OBMC
    WARPED_CAUSAL,  // 2-sided WARPED
    MOTION_MODES
} MotionMode;

typedef enum ATTRIBUTE_PACKED {
    II_DC_PRED,
    II_V_PRED,
    II_H_PRED,
    II_SMOOTH_PRED,
    INTERINTRA_MODES
} InterIntraMode;

typedef enum {
    COMPOUND_AVERAGE,
    COMPOUND_DISTWTD,
    COMPOUND_WEDGE,
    COMPOUND_DIFFWTD,
    COMPOUND_INTRA,
    COMPOUND_TYPES = 3,
    MASKED_COMPOUND_TYPES = 2,
} CompoundType;

typedef enum ATTRIBUTE_PACKED {
    FILTER_DC_PRED,
    FILTER_V_PRED,
    FILTER_H_PRED,
    FILTER_D157_PRED,
    FILTER_PAETH_PRED,
    FILTER_INTRA_MODES,
} FilterIntraMode;

#define DIRECTIONAL_MODES 8
#define MAX_ANGLE_DELTA 3
#define ANGLE_STEP 3

#define INTER_MODES (1 + NEWMV - NEARESTMV)

#define INTER_COMPOUND_MODES (1 + NEW_NEWMV - NEAREST_NEARESTMV)

#define SKIP_CONTEXTS 3
#define SKIP_MODE_CONTEXTS 3

#define COMP_INDEX_CONTEXTS 6
#define COMP_GROUP_IDX_CONTEXTS 6

#define NMV_CONTEXTS 3

#define NEWMV_MODE_CONTEXTS 6
#define GLOBALMV_MODE_CONTEXTS 2
#define REFMV_MODE_CONTEXTS 6
#define DRL_MODE_CONTEXTS 3

#define GLOBALMV_OFFSET 3
#define REFMV_OFFSET 4

#define NEWMV_CTX_MASK ((1 << GLOBALMV_OFFSET) - 1)
#define GLOBALMV_CTX_MASK ((1 << (REFMV_OFFSET - GLOBALMV_OFFSET)) - 1)
#define REFMV_CTX_MASK ((1 << (8 - REFMV_OFFSET)) - 1)

#define COMP_NEWMV_CTXS 5
#define INTER_MODE_CONTEXTS 8

#define DELTA_Q_SMALL 3
#define DELTA_Q_PROBS (DELTA_Q_SMALL)
#define DEFAULT_DELTA_Q_RES 1
#define DELTA_LF_SMALL 3
#define DELTA_LF_PROBS (DELTA_LF_SMALL)
#define DEFAULT_DELTA_LF_RES 2

/* Segment Feature Masks */
#define MAX_MV_REF_CANDIDATES 2

#define MAX_REF_MV_STACK_SIZE 8
#define REF_CAT_LEVEL 640

#define INTRA_INTER_CONTEXTS 4
#define COMP_INTER_CONTEXTS 5
#define REF_CONTEXTS 3

#define COMP_REF_TYPE_CONTEXTS 5
#define UNI_COMP_REF_CONTEXTS 3

#define TXFM_PARTITION_CONTEXTS ((TX_SIZES - TX_8X8) * 6 - 3)
typedef uint8_t TXFM_CONTEXT;

// frame types
#define NONE_FRAME -1
#define INTRA_FRAME 0
#define LAST_FRAME 1
#define LAST2_FRAME 2
#define LAST3_FRAME 3
#define GOLDEN_FRAME 4
#define BWDREF_FRAME 5
#define ALTREF2_FRAME 6
#define ALTREF_FRAME 7
#define LAST_REF_FRAMES (LAST3_FRAME - LAST_FRAME + 1)

#define REFS_PER_FRAME 7
#define INTER_REFS_PER_FRAME (ALTREF_FRAME - LAST_FRAME + 1)
#define TOTAL_REFS_PER_FRAME (ALTREF_FRAME - INTRA_FRAME + 1)

#define FWD_REFS (GOLDEN_FRAME - LAST_FRAME + 1)
#define FWD_RF_OFFSET(ref) (ref - LAST_FRAME)
#define BWD_REFS (ALTREF_FRAME - BWDREF_FRAME + 1)
#define BWD_RF_OFFSET(ref) (ref - BWDREF_FRAME)

#define SINGLE_REFS (FWD_REFS + BWD_REFS)

typedef enum ATTRIBUTE_PACKED {
    LAST_LAST2_FRAMES,      // { LAST_FRAME, LAST2_FRAME }
    LAST_LAST3_FRAMES,      // { LAST_FRAME, LAST3_FRAME }
    LAST_GOLDEN_FRAMES,     // { LAST_FRAME, GOLDEN_FRAME }
    BWDREF_ALTREF_FRAMES,   // { BWDREF_FRAME, ALTREF_FRAME }
    LAST2_LAST3_FRAMES,     // { LAST2_FRAME, LAST3_FRAME }
    LAST2_GOLDEN_FRAMES,    // { LAST2_FRAME, GOLDEN_FRAME }
    LAST3_GOLDEN_FRAMES,    // { LAST3_FRAME, GOLDEN_FRAME }
    BWDREF_ALTREF2_FRAMES,  // { BWDREF_FRAME, ALTREF2_FRAME }
    ALTREF2_ALTREF_FRAMES,  // { ALTREF2_FRAME, ALTREF_FRAME }
    TOTAL_UNIDIR_COMP_REFS,
    // NOTE: UNIDIR_COMP_REFS is the number of uni-directional reference pairs
    //       that are explicitly signaled.
    UNIDIR_COMP_REFS = BWDREF_ALTREF_FRAMES + 1,
} UniDirCompRef;

#define TOTAL_COMP_REFS (FWD_REFS * BWD_REFS + TOTAL_UNIDIR_COMP_REFS)

#define COMP_REFS (FWD_REFS * BWD_REFS + UNIDIR_COMP_REFS)

// NOTE: A limited number of unidirectional reference pairs can be signalled for
//       compound prediction. The use of skip mode, on the other hand, makes it
//       possible to have a reference pair not listed for explicit signaling.
#define MODE_CTX_REF_FRAMES (TOTAL_REFS_PER_FRAME + TOTAL_COMP_REFS)

typedef enum ATTRIBUTE_PACKED {
    RESTORE_NONE,
    RESTORE_WIENER,
    RESTORE_SGRPROJ,
    RESTORE_SWITCHABLE,
    RESTORE_SWITCHABLE_TYPES = RESTORE_SWITCHABLE,
    RESTORE_TYPES = 4,
} RestorationType;

#define SCALE_NUMERATOR 8
#define SUPERRES_SCALE_BITS 3
#define SUPERRES_SCALE_DENOMINATOR_MIN (SCALE_NUMERATOR + 1)

//*********************************************************************************************************************//
// assert.h
#undef assert

#ifdef NDEBUG

#define assert(expression) ((void)0)

#else
#define assert(expression) ((void)0)

#endif
//**********************************************************************************************************************//
// onyxc_int.h
#define CDEF_MAX_STRENGTHS 16

#define REF_FRAMES_LOG2 3
#define REF_FRAMES (1 << REF_FRAMES_LOG2)

// 4 scratch frames for the new frames to support a maximum of 4 cores decoding
// in parallel, 3 for scaled references on the encoder.
// TODO(hkuang): Add ondemand frame buffers instead of hardcoding the number
// of framebuffers.
// TODO(jkoleszar): These 3 extra references could probably come from the
// normal reference pool.
#define FRAME_BUFFERS (REF_FRAMES + 7)

/* Constant values while waiting for the sequence header */
#define FRAME_ID_LENGTH 15
#define DELTA_FRAME_ID_LENGTH 14

#define FRAME_CONTEXTS (FRAME_BUFFERS + 1)
// Extra frame context which is always kept at default values
#define FRAME_CONTEXT_DEFAULTS (FRAME_CONTEXTS - 1)
#define PRIMARY_REF_BITS 3
#define PRIMARY_REF_NONE 7

#define NUM_PING_PONG_BUFFERS 2

#define MAX_NUM_TEMPORAL_LAYERS 8
#define MAX_NUM_SPATIAL_LAYERS 4
/* clang-format off */
// clang-format seems to think this is a pointer dereference and not a
// multiplication.
#define MAX_NUM_OPERATING_POINTS \
MAX_NUM_TEMPORAL_LAYERS * MAX_NUM_SPATIAL_LAYERS

static INLINE int32_t is_valid_seq_level_idx(uint8_t seq_level_idx) {
    return seq_level_idx < 24 || seq_level_idx == 31;
}
// TODO(jingning): Turning this on to set up transform coefficient
// processing timer.
#define TXCOEFF_TIMER 0
#define TXCOEFF_COST_TIMER 0

typedef enum
{
    SINGLE_REFERENCE = 0,
    COMPOUND_REFERENCE = 1,
    REFERENCE_MODE_SELECT = 2,
    REFERENCE_MODES = 3,
} ReferenceMode;

typedef enum RefreshFrameContextMode
{
    /**
    * Frame context updates are disabled
    */
    REFRESH_FRAME_CONTEXT_DISABLED,
    /**
    * Update frame context to values resulting from backward probability
    * updates based on entropy/counts in the decoded frame
    */
    REFRESH_FRAME_CONTEXT_BACKWARD,
} RefreshFrameContextMode;

//**********************************************************************************************************************//
// aom_codec.h
/*!\brief Algorithm return codes */
typedef enum AomCodecErr
{
    /*!\brief Operation completed without error */
    AOM_CODEC_OK,
    /*!\brief Unspecified error */
    AOM_CODEC_ERROR,
    /*!\brief Memory operation failed */
    AOM_CODEC_MEM_ERROR,
    /*!\brief ABI version mismatch */
    AOM_CODEC_ABI_MISMATCH,
    /*!\brief Algorithm does not have required capability */
    AOM_CODEC_INCAPABLE,
    /*!\brief The given bitstream is not supported.
    *
    * The bitstream was unable to be parsed at the highest level. The decoder
    * is unable to proceed. This error \ref SHOULD be treated as fatal to the
    * stream. */
    AOM_CODEC_UNSUP_BITSTREAM,
    /*!\brief Encoded bitstream uses an unsupported feature
    *
    * The decoder does not implement a feature required by the encoder. This
    * return code should only be used for features that prevent future
    * pictures from being properly decoded. This error \ref MAY be treated as
    * fatal to the stream or \ref MAY be treated as fatal to the current GOP.
    */
    AOM_CODEC_UNSUP_FEATURE,
    /*!\brief The coded data for this stream is corrupt or incomplete
    *
    * There was a problem decoding the current frame.  This return code
    * should only be used for failures that prevent future pictures from
    * being properly decoded. This error \ref MAY be treated as fatal to the
    * stream or \ref MAY be treated as fatal to the current GOP. If decoding
    * is continued for the current GOP, artifacts may be present.
    */
    AOM_CODEC_CORRUPT_FRAME,
    /*!\brief An application-supplied parameter is not valid.
    *
    */
    AOM_CODEC_INVALID_PARAM,
    /*!\brief An iterator reached the end of list.
    *
    */
    AOM_CODEC_LIST_END
} AomCodecErr;

//**********************************************************************************************************************//
// Common_data.h
static const int32_t intra_mode_context[INTRA_MODES] = {
    0, 1, 2, 3, 4, 4, 4, 4, 3, 0, 1, 2, 0,
};

static const TxSize txsize_sqr_map[TX_SIZES_ALL] = {
    TX_4X4,    // TX_4X4
    TX_8X8,    // TX_8X8
    TX_16X16,  // TX_16X16
    TX_32X32,  // TX_32X32
    TX_64X64,  // TX_64X64
    TX_4X4,    // TX_4X8
    TX_4X4,    // TX_8X4
    TX_8X8,    // TX_8X16
    TX_8X8,    // TX_16X8
    TX_16X16,  // TX_16X32
    TX_16X16,  // TX_32X16
    TX_32X32,  // TX_32X64
    TX_32X32,  // TX_64X32
    TX_4X4,    // TX_4X16
    TX_4X4,    // TX_16X4
    TX_8X8,    // TX_8X32
    TX_8X8,    // TX_32X8
    TX_16X16,  // TX_16X64
    TX_16X16,  // TX_64X16
};
static const TxSize txsize_sqr_up_map[TX_SIZES_ALL] = {
    TX_4X4,    // TX_4X4
    TX_8X8,    // TX_8X8
    TX_16X16,  // TX_16X16
    TX_32X32,  // TX_32X32
    TX_64X64,  // TX_64X64
    TX_8X8,    // TX_4X8
    TX_8X8,    // TX_8X4
    TX_16X16,  // TX_8X16
    TX_16X16,  // TX_16X8
    TX_32X32,  // TX_16X32
    TX_32X32,  // TX_32X16
    TX_64X64,  // TX_32X64
    TX_64X64,  // TX_64X32
    TX_16X16,  // TX_4X16
    TX_16X16,  // TX_16X4
    TX_32X32,  // TX_8X32
    TX_32X32,  // TX_32X8
    TX_64X64,  // TX_16X64
    TX_64X64,  // TX_64X16
};

// above and left partition
typedef struct PartitionContext
{
    PartitionContextType above;
    PartitionContextType left;
}PartitionContext;
// Generates 5 bit field in which each bit set to 1 represents
// a BlockSize partition  11111 means we split 128x128, 64x64, 32x32, 16x16
// and 8x8.  10000 means we just split the 128x128 to 64x64
/* clang-format off */
static const struct
{
    PartitionContextType above;
    PartitionContextType left;
} partition_context_lookup[BlockSizeS_ALL] = {
{ 31, 31 },  // 4X4   - {0b11111, 0b11111}
{ 31, 30 },  // 4X8   - {0b11111, 0b11110}
{ 30, 31 },  // 8X4   - {0b11110, 0b11111}
{ 30, 30 },  // 8X8   - {0b11110, 0b11110}
{ 30, 28 },  // 8X16  - {0b11110, 0b11100}
{ 28, 30 },  // 16X8  - {0b11100, 0b11110}
{ 28, 28 },  // 16X16 - {0b11100, 0b11100}
{ 28, 24 },  // 16X32 - {0b11100, 0b11000}
{ 24, 28 },  // 32X16 - {0b11000, 0b11100}
{ 24, 24 },  // 32X32 - {0b11000, 0b11000}
{ 24, 16 },  // 32X64 - {0b11000, 0b10000}
{ 16, 24 },  // 64X32 - {0b10000, 0b11000}
{ 16, 16 },  // 64X64 - {0b10000, 0b10000}
{ 16, 0 },   // 64X128- {0b10000, 0b00000}
{ 0, 16 },   // 128X64- {0b00000, 0b10000}
{ 0, 0 },    // 128X128-{0b00000, 0b00000}
{ 31, 28 },  // 4X16  - {0b11111, 0b11100}
{ 28, 31 },  // 16X4  - {0b11100, 0b11111}
{ 30, 24 },  // 8X32  - {0b11110, 0b11000}
{ 24, 30 },  // 32X8  - {0b11000, 0b11110}
{ 28, 16 },  // 16X64 - {0b11100, 0b10000}
{ 16, 28 },  // 64X16 - {0b10000, 0b11100}
};
/* clang-format on */

// Width/height lookup tables in units of various block sizes
static const uint8_t block_size_wide[BlockSizeS_ALL] = {
    4,  4,  8,  8,   8,   16, 16, 16, 32, 32, 32,
    64, 64, 64, 128, 128, 4,  16, 8,  32, 16, 64};

static const uint8_t block_size_high[BlockSizeS_ALL] = {
    4,  8,  4,   8,  16,  8,  16, 32, 16, 32, 64,
    32, 64, 128, 64, 128, 16, 4,  32, 8,  64, 16};

// AOMMIN(3, AOMMIN(b_width_log2(bsize), b_height_log2(bsize)))
static const uint8_t size_group_lookup[BlockSizeS_ALL] = {
    0, 0, 0, 1, 1, 1, 2, 2, 2, 3, 3, 3, 3, 3, 3, 3, 0, 0, 1, 1, 2, 2};

static const uint8_t num_pels_log2_lookup[BlockSizeS_ALL] = {
    4, 5, 5, 6, 7, 7, 8, 9, 9, 10, 11, 11, 12, 13, 13, 14, 6, 6, 8, 8, 10, 10};
static const TxSize max_txsize_lookup[BlockSizeS_ALL] = {
    //                   4X4
    TX_4X4,
    // 4X8,    8X4,      8X8
    TX_4X4,
    TX_4X4,
    TX_8X8,
    // 8X16,   16X8,     16X16
    TX_8X8,
    TX_8X8,
    TX_16X16,
    // 16X32,  32X16,    32X32
    TX_16X16,
    TX_16X16,
    TX_32X32,
    // 32X64,  64X32,
    TX_32X32,
    TX_32X32,
    // 64X64
    TX_64X64,
    // 64x128, 128x64,   128x128
    TX_64X64,
    TX_64X64,
    TX_64X64,
    // 4x16,   16x4,     8x32
    TX_4X4,
    TX_4X4,
    TX_8X8,
    // 32x8,   16x64     64x16
    TX_8X8,
    TX_16X16,
    TX_16X16};

static const TxSize max_txsize_rect_lookup[BlockSizeS_ALL] = {
    // 4X4
    TX_4X4,
    // 4X8,    8X4,      8X8
    TX_4X8,
    TX_8X4,
    TX_8X8,
    // 8X16,   16X8,     16X16
    TX_8X16,
    TX_16X8,
    TX_16X16,
    // 16X32,  32X16,    32X32
    TX_16X32,
    TX_32X16,
    TX_32X32,
    // 32X64,  64X32,
    TX_32X64,
    TX_64X32,
    // 64X64
    TX_64X64,
    // 64x128, 128x64,   128x128
    TX_64X64,
    TX_64X64,
    TX_64X64,
    // 4x16,   16x4,
    TX_4X16,
    TX_16X4,
    // 8x32,   32x8
    TX_8X32,
    TX_32X8,
    // 16x64,  64x16
    TX_16X64,
    TX_64X16};

// Transform block width in unit
static const int32_t tx_size_wide_unit[TX_SIZES_ALL] = {
    1, 2, 4, 8, 16, 1, 2, 2, 4, 4, 8, 8, 16, 1, 4, 2, 8, 4, 16,
};
// Transform block height in unit
static const int32_t tx_size_high_unit[TX_SIZES_ALL] = {
    1, 2, 4, 8, 16, 2, 1, 4, 2, 8, 4, 16, 8, 4, 1, 8, 2, 16, 4,
};

static const TxSize sub_tx_size_map[TX_SIZES_ALL] = {
    TX_4X4,    // TX_4X4
    TX_4X4,    // TX_8X8
    TX_8X8,    // TX_16X16
    TX_16X16,  // TX_32X32
    TX_32X32,  // TX_64X64
    TX_4X4,    // TX_4X8
    TX_4X4,    // TX_8X4
    TX_8X8,    // TX_8X16
    TX_8X8,    // TX_16X8
    TX_16X16,  // TX_16X32
    TX_16X16,  // TX_32X16
    TX_32X32,  // TX_32X64
    TX_32X32,  // TX_64X32
    TX_4X8,    // TX_4X16
    TX_8X4,    // TX_16X4
    TX_8X16,   // TX_8X32
    TX_16X8,   // TX_32X8
    TX_16X32,  // TX_16X64
    TX_32X16,  // TX_64X16
};
static const TxSize txsize_horz_map[TX_SIZES_ALL] = {
    TX_4X4,    // TX_4X4
    TX_8X8,    // TX_8X8
    TX_16X16,  // TX_16X16
    TX_32X32,  // TX_32X32
    TX_64X64,  // TX_64X64
    TX_4X4,    // TX_4X8
    TX_8X8,    // TX_8X4
    TX_8X8,    // TX_8X16
    TX_16X16,  // TX_16X8
    TX_16X16,  // TX_16X32
    TX_32X32,  // TX_32X16
    TX_32X32,  // TX_32X64
    TX_64X64,  // TX_64X32
    TX_4X4,    // TX_4X16
    TX_16X16,  // TX_16X4
    TX_8X8,    // TX_8X32
    TX_32X32,  // TX_32X8
    TX_16X16,  // TX_16X64
    TX_64X64,  // TX_64X16
};

static const TxSize txsize_vert_map[TX_SIZES_ALL] = {
    TX_4X4,    // TX_4X4
    TX_8X8,    // TX_8X8
    TX_16X16,  // TX_16X16
    TX_32X32,  // TX_32X32
    TX_64X64,  // TX_64X64
    TX_8X8,    // TX_4X8
    TX_4X4,    // TX_8X4
    TX_16X16,  // TX_8X16
    TX_8X8,    // TX_16X8
    TX_32X32,  // TX_16X32
    TX_16X16,  // TX_32X16
    TX_64X64,  // TX_32X64
    TX_32X32,  // TX_64X32
    TX_16X16,  // TX_4X16
    TX_4X4,    // TX_16X4
    TX_32X32,  // TX_8X32
    TX_8X8,    // TX_32X8
    TX_64X64,  // TX_16X64
    TX_16X16,  // TX_64X16
};
static const uint8_t mi_size_wide_log2[BlockSizeS_ALL] = {
    0, 0, 1, 1, 1, 2, 2, 2, 3, 3, 3, 4, 4, 4, 5, 5, 0, 2, 1, 3, 2, 4};
static const uint8_t mi_size_high_log2[BlockSizeS_ALL] = {
    0, 1, 0, 1, 2, 1, 2, 3, 2, 3, 4, 3, 4, 5, 4, 5, 2, 0, 3, 1, 4, 2};

typedef struct SgrParamsType {
    int32_t r[2];  // radii
    int32_t
        s[2];  // sgr parameters for r[0] and r[1], based on GenSgrprojVtable()
} SgrParamsType;

//**********************************************************************************************************************//
// blockd.h
typedef enum FrameType {
    KEY_FRAME = 0,
    INTER_FRAME = 1,
    INTRA_ONLY_FRAME = 2,  // replaces intra-only
    S_FRAME = 3,
    FRAME_TYPES,
} FrameType;

typedef int8_t MvReferenceFrame;

// Number of transform types in each set type

static const int32_t av1_num_ext_tx_set[EXT_TX_SET_TYPES] = {
    1,
    2,
    5,
    7,
    12,
    16,
};

static const int32_t av1_ext_tx_used[EXT_TX_SET_TYPES][TX_TYPES] = {
    {1, 0, 0, 0, 0, 0, 0, 0, 0, 0, 0, 0, 0, 0, 0, 0},
    {1, 0, 0, 0, 0, 0, 0, 0, 0, 1, 0, 0, 0, 0, 0, 0},
    {1, 1, 1, 1, 0, 0, 0, 0, 0, 1, 0, 0, 0, 0, 0, 0},
    {1, 1, 1, 1, 0, 0, 0, 0, 0, 1, 1, 1, 0, 0, 0, 0},
    {1, 1, 1, 1, 1, 1, 1, 1, 1, 1, 1, 1, 0, 0, 0, 0},
    {1, 1, 1, 1, 1, 1, 1, 1, 1, 1, 1, 1, 1, 1, 1, 1},
};

static INLINE TxSetType get_ext_tx_set_type(TxSize tx_size, int32_t is_inter,
                                            int32_t use_reduced_set) {
    const TxSize tx_size_sqr_up = txsize_sqr_up_map[tx_size];

    if (tx_size_sqr_up > TX_32X32)
        return EXT_TX_SET_DCTONLY;
    if (tx_size_sqr_up == TX_32X32)
        return is_inter ? EXT_TX_SET_DCT_IDTX : EXT_TX_SET_DCTONLY;
    if (use_reduced_set)
        return is_inter ? EXT_TX_SET_DCT_IDTX : EXT_TX_SET_DTT4_IDTX;
    const TxSize tx_size_sqr = txsize_sqr_map[tx_size];
    if (is_inter) {
        return (tx_size_sqr == TX_16X16 ? EXT_TX_SET_DTT9_IDTX_1DDCT
                                        : EXT_TX_SET_ALL16);
    } else {
        return (tx_size_sqr == TX_16X16 ? EXT_TX_SET_DTT4_IDTX
                                        : EXT_TX_SET_DTT4_IDTX_1DDCT);
    }
}
static INLINE int32_t get_ext_tx_types(TxSize tx_size, int32_t is_inter,
                                       int32_t use_reduced_set) {
    const int32_t set_type =
        get_ext_tx_set_type(tx_size, is_inter, use_reduced_set);
    return av1_num_ext_tx_set[set_type];
}
// Maps tx set types to the indices.
static const int32_t ext_tx_set_index[2][EXT_TX_SET_TYPES] = {
    {// Intra
     0,
     -1,
     2,
     1,
     -1,
     -1},
    {// Inter
     0,
     3,
     -1,
     -1,
     2,
     1},
};

static INLINE int32_t get_ext_tx_set(TxSize tx_size, int32_t is_inter,
                                     int32_t use_reduced_set) {
    const TxSetType set_type =
        get_ext_tx_set_type(tx_size, is_inter, use_reduced_set);
    return ext_tx_set_index[is_inter][set_type];
}

static INLINE int32_t is_inter_compound_mode(PredictionMode mode) {
    return mode >= NEAREST_NEARESTMV && mode <= NEW_NEWMV;
}
#if EC_UPDATE
static INLINE int is_inter_singleref_mode(PredictionMode mode) {
    return mode >= SINGLE_INTER_MODE_START && mode < SINGLE_INTER_MODE_END;
}
#endif

//**********************************************************************************************************************//
// encoder.h
typedef enum FrameContextIndex {
    // regular inter frame
    REGULAR_FRAME = 0,
    // alternate reference frame
    ARF_FRAME = 1,
    // overlay frame
    OVERLAY_FRAME = 2,
    // golden frame
    GLD_FRAME = 3,
    // backward reference frame
    BRF_FRAME = 4,
    // extra alternate reference frame
    EXT_ARF_FRAME = 5,
    FRAME_CONTEXT_INDEXES
} FrameContextIndex;

//**********************************************************************************************************************//
// common.h
#define av1_zero(dest) memset(&(dest), 0, sizeof(dest))
//**********************************************************************************************************************//
// alloccommon.h
#define INVALID_IDX -1  // Invalid buffer index.

//**********************************************************************************************************************//
// quant_common.h
#define MINQ 0
#define MAXQ 255
#define QINDEX_RANGE (MAXQ - MINQ + 1)
#define QINDEX_BITS 8
// Total number of QM sets stored
#define QM_LEVEL_BITS 4
#define NUM_QM_LEVELS (1 << QM_LEVEL_BITS)
/* Range of QMS is between first and last value, with offset applied to inter
 * blocks*/
#define DEFAULT_QM_Y 10
#define DEFAULT_QM_U 11
#define DEFAULT_QM_V 12
#define DEFAULT_QM_FIRST 5
#define DEFAULT_QM_LAST 9

//**********************************************************************************************************************//
// blockd.h
#define NO_FILTER_FOR_IBC 1  // Disable in-loop filters for frame with intrabc
//**********************************************************************************************************************//
// av1_loopfilter.h
#define MAX_LOOP_FILTER 63
#define MAX_SHARPNESS 7
#define SIMD_WIDTH 16

struct LoopFilter {
    int32_t filter_level[2];
    int32_t filter_level_u;
    int32_t filter_level_v;

    int32_t sharpness_level;

    uint8_t mode_ref_delta_enabled;
    uint8_t mode_ref_delta_update;

    // 0 = Intra, Last, Last2+Last3,
    // GF, BRF, ARF2, ARF
    int8_t ref_deltas[REF_FRAMES];

    // 0 = ZERO_MV, MV
    int8_t mode_deltas[MAX_MODE_LF_DELTAS];
    int32_t combine_vert_horz_lf;
};

#define MAX_SEGMENTS 8
#define MAX_MB_PLANE 3

#define MAX_LOOP_FILTER 63
#define MAX_SHARPNESS 7

#define SIMD_WIDTH 16
// Need to align this structure so when it is declared and
// passed it can be loaded into vector registers.
typedef struct LoopFilterThresh {
    DECLARE_ALIGNED(SIMD_WIDTH, uint8_t, mblim[SIMD_WIDTH]);
    DECLARE_ALIGNED(SIMD_WIDTH, uint8_t, lim[SIMD_WIDTH]);
    DECLARE_ALIGNED(SIMD_WIDTH, uint8_t, hev_thr[SIMD_WIDTH]);
} LoopFilterThresh;

typedef struct LoopFilterInfoN {
    LoopFilterThresh lfthr[MAX_LOOP_FILTER + 1];
    uint8_t lvl[MAX_MB_PLANE][MAX_SEGMENTS][2][REF_FRAMES][MAX_MODE_LF_DELTAS];
} LoopFilterInfoN;

//**********************************************************************************************************************//
// cdef.h
#define CDEF_STRENGTH_BITS 6

#define CDEF_PRI_STRENGTHS 16
#define CDEF_SEC_STRENGTHS 4

// Bits of precision used for the model
#define WARPEDMODEL_PREC_BITS 16
// The following constants describe the various precisions
// of different parameters in the global motion experiment.
//
// Given the general homography:
//      [x'     (a  b  c   [x
//  z .  y'  =   d  e  f *  y
//       1]      g  h  i)    1]
//
// Constants using the name ALPHA here are related to parameters
// a, b, d, e. Constants using the name TRANS are related
// to parameters c and f.
//
// Anything ending in PREC_BITS is the number of bits of precision
// to maintain when converting from double to integer.
//
// The ABS parameters are used to create an upper and lower bound
// for each parameter. In other words, after a parameter is integerized
// it is clamped between -(1 << ABS_XXX_BITS) and (1 << ABS_XXX_BITS).
//
// XXX_PREC_DIFF and XXX_DECODE_FACTOR
// are computed once here to prevent repetitive
// computation on the decoder side. These are
// to allow the global motion parameters to be encoded in a lower
// precision than the warped model precision. This means that they
// need to be changed to warped precision when they are decoded.
//
// XX_MIN, XX_MAX are also computed to avoid repeated computation

#define SUBEXPFIN_K 3
#define GM_TRANS_PREC_BITS 6
#define GM_ABS_TRANS_BITS 12
#define GM_ABS_TRANS_ONLY_BITS (GM_ABS_TRANS_BITS - GM_TRANS_PREC_BITS + 3)
#define GM_TRANS_PREC_DIFF (WARPEDMODEL_PREC_BITS - GM_TRANS_PREC_BITS)
#define GM_TRANS_ONLY_PREC_DIFF (WARPEDMODEL_PREC_BITS - 3)
#define GM_TRANS_DECODE_FACTOR (1 << GM_TRANS_PREC_DIFF)
#define GM_TRANS_ONLY_DECODE_FACTOR (1 << GM_TRANS_ONLY_PREC_DIFF)
#define GM_TRANS_ONLY_PREC_BITS 3

#define GM_ALPHA_PREC_BITS 15
#define GM_ABS_ALPHA_BITS 12
#define GM_ALPHA_PREC_DIFF (WARPEDMODEL_PREC_BITS - GM_ALPHA_PREC_BITS)
#define GM_ALPHA_DECODE_FACTOR (1 << GM_ALPHA_PREC_DIFF)

#define GM_ROW3HOMO_PREC_BITS 16
#define GM_ABS_ROW3HOMO_BITS 11
#define GM_ROW3HOMO_PREC_DIFF \
    (WARPEDMODEL_ROW3HOMO_PREC_BITS - GM_ROW3HOMO_PREC_BITS)
#define GM_ROW3HOMO_DECODE_FACTOR (1 << GM_ROW3HOMO_PREC_DIFF)

#define GM_TRANS_MAX (1 << GM_ABS_TRANS_BITS)
#define GM_ALPHA_MAX (1 << GM_ABS_ALPHA_BITS)
#define GM_ROW3HOMO_MAX (1 << GM_ABS_ROW3HOMO_BITS)

#define GM_TRANS_MIN -GM_TRANS_MAX
#define GM_ALPHA_MIN -GM_ALPHA_MAX
#define GM_ROW3HOMO_MIN -GM_ROW3HOMO_MAX
/* clang-format off */
typedef enum TransformationType
{
    IDENTITY = 0,      // identity transformation, 0-parameter
    TRANSLATION = 1,   // translational motion 2-parameter
    ROTZOOM = 2,       // simplified affine with rotation + zoom only, 4-parameter
    AFFINE = 3,        // affine, 6-parameter
    TRANS_TYPES,
} TransformationType;
// The order of values in the wmmat matrix below is best described
// by the homography:
//      [x'     (m2 m3 m0   [x
//  z .  y'  =   m4 m5 m1 *  y
//       1]      m6 m7 1)    1]
typedef struct EbWarpedMotionParams
{
    TransformationType wmtype;
    int32_t wmmat[8];
    int16_t alpha, beta, gamma, delta;
    int8_t invalid;
} EbWarpedMotionParams;

/* clang-format off */
static const EbWarpedMotionParams default_warp_params = {
    IDENTITY,
{ 0, 0, (1 << WARPEDMODEL_PREC_BITS), 0, 0, (1 << WARPEDMODEL_PREC_BITS), 0,
0 },
0, 0, 0, 0,
0,
};

/***********************************    AV1_OBU     ********************************/

//**********************************************************************************************************************//
//**********************************************************************************************************************//

#define YBITS_THSHLD                        50
#define YDC_THSHLD                          5
#define M6_YBITS_THSHLD                     80
#define M6_YDC_THSHLD                       10

#ifdef    _MSC_VER
#define NOINLINE                __declspec ( noinline )
#define FORCE_INLINE            __forceinline
#else
#define NOINLINE                __attribute__(( noinline ))
#define FORCE_INLINE            __attribute__((always_inline))
#endif

#define EB_STRINGIZE( L )       #L
#define EB_MAKESTRING( M, L )   M( L )
#define $Line                   EB_MAKESTRING( EB_STRINGIZE, __LINE__ )
#define EB_SRC_LINE             __FILE__ "(" $Line ") : message "

// ***************************** Definitions *****************************
#define PM_DC_TRSHLD1                       10 // The threshold for DC to disable masking for DC

#define MAX_BITS_PER_FRAME            8000000
#define VAR_BASED_STAT_AREA_THRSLHD         (32*32)

#define ANTI_TRAILING_VAR_THRSLD         1000
#define MAX_VAR_BIAS               100
#define MEAN_DIFF_THRSHOLD         10
#define VAR_DIFF_THRSHOLD          10

#define HME_BIAS_X_THRSHLD1       64
#define HME_BIAS_Y_THRSHLD1       64
#define HME_BIAS_X_THRSHLD2       32
#define HME_BIAS_Y_THRSHLD2       32

#define ASPECT_RATIO_4_3    13           // Limit Ration to detect VGA resolutiosn
#define ASPECT_RATIO_16_9   17           // Limit Ration to detect UHD,1080p,720p ... or similar resolutions

#define ASPECT_RATIO_CLASS_0  0           // 4:3 aspect ratios
#define ASPECT_RATIO_CLASS_1  1           // 16:9 aspect ratios
#define ASPECT_RATIO_CLASS_2  2           // Other aspect ratios

#define SC_FRAMES_TO_IGNORE     1000 // The speed control algorith starts after SC_FRAMES_TO_IGNORE number frames.
#define SC_FRAMES_INTERVAL_SPEED      60 // The speed control Interval To Check the speed
#define SC_FRAMES_INTERVAL_T1         60 // The speed control Interval Threshold1
#define SC_FRAMES_INTERVAL_T2        180 // The speed control Interval Threshold2
#define SC_FRAMES_INTERVAL_T3        120 // The speed control Interval Threshold3

#define SC_SPEED_T2             1250 // speed level thershold. If speed is higher than target speed x SC_SPEED_T2, a slower mode is selected (+25% x 1000 (for precision))
#define SC_SPEED_T1              750 // speed level thershold. If speed is less than target speed x SC_SPEED_T1, a fast mode is selected (-25% x 1000 (for precision))
#define EB_CMPLX_CLASS           uint8_t
#define CMPLX_LOW                0
#define CMPLX_MEDIUM             1
#define CMPLX_HIGH               2
#define CMPLX_VHIGH              3
#define CMPLX_NOISE              4
#define EB_NORMAL_LATENCY        0
#define EB_LOW_LATENCY           1

typedef enum EbBitFieldMasks
{
    BITMASK_0 = 1,
    BITMASK_1 = 2,
    BITMASK_2 = 4,
    BITMASK_3 = 8
} EbBitFieldMasks;

// CLEAN_BASIS_FUNCTIONS
#define CLEAN_BASIS_FUNCTIONS_VAR_TRSHLD 10
#define CLEAN_BASIS_FUNCTIONS_NZCOEF_TRSHLD0 10
#define CLEAN_BASIS_FUNCTIONS_NZCOEF_TRSHLD1 15
#define CLEAN_BASIS_FUNCTIONS_NZCOEF_TRSHLD2 20
// Anti-contouring
#define C3_TRSHLF_N                                    45
#define C3_TRSHLF_D                                    10
#define C4_TRSHLF_N                                    35
#define C4_TRSHLF_D                                    10

#define C1_TRSHLF_4K_N                                45
#define C1_TRSHLF_4K_D                                10
#define C2_TRSHLF_4K_N                                35
#define C2_TRSHLF_4K_D                                10

#define AC_ENERGY_BASED_4K_ANTI_CONTOURING_QP_DELTA     3
#define AC_ENERGY_BASED_4K_ANTI_CONTOURING_MIN_QP       22

#define C1_TRSHLF_N       1
#define C1_TRSHLF_D       1
#define C2_TRSHLF_N       16
#define C2_TRSHLF_D       10

#define CHANGE_LAMBDA_FOR_AURA   0x01
#define RESTRICT_CUS_AND_MODIFY_COST  0x02

#define ANTI_CONTOURING_TH_0     16 * 16
#define ANTI_CONTOURING_TH_1     32 * 32
#define ANTI_CONTOURING_TH_2 2 * 32 * 32

#define ANTI_CONTOURING_DELTA_QP_0  -3
#define ANTI_CONTOURING_DELTA_QP_1  -9
#define ANTI_CONTOURING_DELTA_QP_2  -11

#define AC_ENERGY_BASED_ANTI_CONTOURING_QP_DELTA 11
#define AC_ENERGY_BASED_ANTI_CONTOURING_MIN_QP 20
#define ANTI_CONTOURING_LUMA_T1                40
#define ANTI_CONTOURING_LUMA_T2                180

#define VAR_BASED_DETAIL_PRESERVATION_SELECTOR_THRSLHD         (64*64)

#define LAST_BWD_FRAME     8
#define LAST_ALT_FRAME    16

//----------------------
// Used to hide GCC warnings for unused function tables
#ifdef __GNUC__
#define FUNC_TABLE __attribute__ ((unused))
#else
#define FUNC_TABLE
#endif

#define MAX_NUM_TOKENS          200

#define LAD_DISABLE                       0
#define INIT_RC_OPT_G1                    1
#define INIT_RC_OPT_G2                    1
#define HIST_OPT                          2 // 1 is intrinsic, 2 is C
#define ENABLE_8x8                        0

#define    Log2f                              Log2f_SSE2

#define INPUT_SIZE_576p_TH                  0x90000        // 0.58 Million
#define INPUT_SIZE_1080i_TH                 0xB71B0        // 0.75 Million
#define INPUT_SIZE_1080p_TH                 0x1AB3F0    // 1.75 Million
#define INPUT_SIZE_4K_TH                    0x29F630    // 2.75 Million
#define INPUT_SIZE_8K_TH                    0xA7D8C0    // 11 Million

/** Redefine ASSERT() to avoid warnings
*/
#if defined _DEBUG || _DEBUG_
#include <assert.h>
#define ASSERT assert
#elif defined _DEBUG
#define ASSERT assert
#else
#define ASSERT(exp) ((void)sizeof(exp))
#endif

#define    INTERPOLATION_NEED  4
#define    BUFF_PITCH          (INTERPOLATION_NEED*2+64)
#define    ME_FILTER_TAP       4
#define    SUB_SAD_SEARCH      0
#define    FULL_SAD_SEARCH     1
#define    SSD_SEARCH          2
/************************ INPUT CLASS **************************/

#define EbInputResolution             uint8_t
#define INPUT_SIZE_576p_RANGE_OR_LOWER     0
#define INPUT_SIZE_1080i_RANGE             1
#define INPUT_SIZE_1080p_RANGE             2
#define INPUT_SIZE_4K_RANGE                3
#define INPUT_SIZE_COUNT                   INPUT_SIZE_4K_RANGE + 1

/** The EbPtr type is intended to be used to pass pointers to and from the eBrisk
API.  This is a 32 bit pointer and is aligned on a 32 bit word boundary.
*/
typedef void *EbPtr;

/** The EbString type is intended to be used to pass "C" type strings to and
from the eBrisk API.  The EbString type is a 32 bit pointer to a zero terminated
string.  The pointer is word aligned and the string is byte aligned.
*/
typedef char * EbString;

/** The EbByte type is intended to be used to pass arrays of bytes such as
buffers to and from the eBrisk API.  The EbByte type is a 32 bit pointer.
The pointer is word aligned and the buffer is byte aligned.
*/
typedef uint8_t * EbByte;

/** The EB_SAMPLE type is intended to be used to pass arrays of bytes such as
buffers to and from the eBrisk API.  The EbByte type is a 32 bit pointer.
The pointer is word aligned and the buffer is byte aligned.
*/

/** The EbBitDepthEnum type is used to describe the bitdepth of video data.
*/
typedef enum EbBitDepthEnum
{
    EB_8BIT = 8,
    EB_10BIT = 10,
    EB_12BIT = 12,
    EB_14BIT = 14,
    EB_16BIT = 16,
    EB_32BIT = 32
} EbBitDepthEnum;

/** The EB_GOP type is used to describe the hierarchical coding structure of
Groups of Pictures (GOP) units.
*/
#define EbPred                 uint8_t
#define EB_PRED_LOW_DELAY_P     0
#define EB_PRED_LOW_DELAY_B     1
#define EB_PRED_RANDOM_ACCESS   2
#define EB_PRED_TOTAL_COUNT     3
#define EB_PRED_INVALID         0xFF

/** The EB_SLICE type is used to describe the slice prediction type.
*/

#define EB_SLICE        uint8_t
#define B_SLICE         0
#define P_SLICE         1
#define I_SLICE         2
#define IDR_SLICE       3
#define INVALID_SLICE   0xFF

/** The EbPictStruct type is used to describe the picture structure.
*/
#define EbPictStruct           uint8_t
#define PROGRESSIVE_PICT_STRUCT  0
#define TOP_FIELD_PICT_STRUCT    1
#define BOTTOM_FIELD_PICT_STRUCT 2

/** The EbModeType type is used to describe the PU type.
*/
typedef uint8_t EbModeType;
#define INTER_MODE 1
#define INTRA_MODE 2

#define INVALID_MODE 0xFFu

/** INTRA_4x4 offsets
*/
static const uint8_t INTRA_4x4_OFFSET_X[4] = { 0, 4, 0, 4 };
static const uint8_t INTRA_4x4_OFFSET_Y[4] = { 0, 0, 4, 4 };

/** The EbPartMode type is used to describe the CU partition size.
*/
typedef uint8_t EbPartMode;
#define SIZE_2Nx2N 0
#define SIZE_2NxN  1
#define SIZE_Nx2N  2
#define SIZE_NxN   3
#define SIZE_2NxnU 4
#define SIZE_2NxnD 5
#define SIZE_nLx2N 6
#define SIZE_nRx2N 7
#define SIZE_PART_MODE 8

/** The EbIntraRefreshType is used to describe the intra refresh type.
*/
typedef enum EbIntraRefreshType
{
    NO_REFRESH = 0,
    CRA_REFRESH = 1,
    IDR_REFRESH = 2
}EbIntraRefreshType;

#define SIZE_2Nx2N_PARTITION_MASK   (1 << SIZE_2Nx2N)
#define SIZE_2NxN_PARTITION_MASK    (1 << SIZE_2NxN)
#define SIZE_Nx2N_PARTITION_MASK    (1 << SIZE_Nx2N)
#define SIZE_NxN_PARTITION_MASK     (1 << SIZE_NxN)
#define SIZE_2NxnU_PARTITION_MASK   (1 << SIZE_2NxnU)
#define SIZE_2NxnD_PARTITION_MASK   (1 << SIZE_2NxnD)
#define SIZE_nLx2N_PARTITION_MASK   (1 << SIZE_nLx2N)
#define SIZE_nRx2N_PARTITION_MASK   (1 << SIZE_nRx2N)

/** The EbEncMode type is used to describe the encoder mode .
*/

#define EbEncMode     uint8_t
#define ENC_M0          0
#define ENC_M1          1
#define ENC_M2          2
#define ENC_M3          3
#define ENC_M4          4
#define ENC_M5          5
#define ENC_M6          6
#define ENC_M7          7
#define ENC_M8          8
#define ENC_M9          9
#define ENC_M10         10
#define ENC_M11         11
#define ENC_M12         12

#define MAX_SUPPORTED_MODES 13

#define SPEED_CONTROL_INIT_MOD ENC_M4;
/** The EB_TUID type is used to identify a TU within a CU.
*/
typedef enum EbTuSize
{
    TU_2Nx2N       = 0,
    TU_NxN_0       = 1,
    TU_NxN_1       = 2,
    TU_NxN_2       = 3,
    TU_NxN_3       = 4,
    TU_N2xN2_0     = 5,
    TU_N2xN2_1     = 6,
    TU_N2xN2_2     = 7,
    TU_N2xN2_3     = 8,
    INVALID_TUSIZE = ~0
}EbTuSize;

#define TU_2Nx2N_PARTITION_MASK     (1 << TU_2Nx2N)
#define TU_NxN_0_PARTITION_MASK     (1 << TU_NxN_0)
#define TU_NxN_1_PARTITION_MASK     (1 << TU_NxN_1)
#define TU_NxN_2_PARTITION_MASK     (1 << TU_NxN_2)
#define TU_NxN_3_PARTITION_MASK     (1 << TU_NxN_3)
#define TU_N2xN2_0_PARTITION_MASK   (1 << TU_N2xN2_0)
#define TU_N2xN2_1_PARTITION_MASK   (1 << TU_N2xN2_1)
#define TU_N2xN2_2_PARTITION_MASK   (1 << TU_N2xN2_2)
#define TU_N2xN2_3_PARTITION_MASK   (1 << TU_N2xN2_3)

#define EbReflist            uint8_t
#define REF_LIST_0             0
#define REF_LIST_1             1
#define TOTAL_NUM_OF_REF_LISTS 2
#define INVALID_LIST           0xFF

#define EbPredDirection         uint8_t
#define UNI_PRED_LIST_0          0
#define UNI_PRED_LIST_1          1
#define BI_PRED                  2
#define EB_PREDDIRECTION_TOTAL   3
#define INVALID_PRED_DIRECTION   0xFF

#define UNI_PRED_LIST_0_MASK    (1 << UNI_PRED_LIST_0)
#define UNI_PRED_LIST_1_MASK    (1 << UNI_PRED_LIST_1)
#define BI_PRED_MASK            (1 << BI_PRED)

// The EB_QP_OFFSET_MODE type is used to describe the QP offset
#define EB_FRAME_CARACTERICTICS uint8_t
#define EB_FRAME_CARAC_0           0
#define EB_FRAME_CARAC_1           1
#define EB_FRAME_CARAC_2           2
#define EB_FRAME_CARAC_3           3
#define EB_FRAME_CARAC_4           4

static const uint8_t QP_OFFSET_WEIGHT[3][4] = { // [Slice Type][QP Offset Weight Level]
    { 9, 8, 7, 6 },
    { 9, 8, 7, 6 },
    { 10, 9, 8, 7 }
};
/** Assembly Types
*/
typedef enum EbAsm
{
    ASM_NON_AVX2,
    ASM_AVX2,
    ASM_TYPE_TOTAL,
    ASM_TYPE_INVALID = ~0
} EbAsm;

/** The EB_NULL type is used to define the C style NULL pointer.
*/
#define EB_NULL ((void*) 0)

/** The EbHandle type is used to define OS object handles for threads,
semaphores, mutexs, etc.
*/
typedef void * EbHandle;

/** The EbCtor type is used to define the eBrisk object constructors.
object_ptr is a EbPtr to the object being constructed.
object_init_data_ptr is a EbPtr to a data structure used to initialize the object.
*/
typedef EbErrorType(*EbCtor)(
    EbPtr *object_dbl_ptr,
    EbPtr object_init_data_ptr);

/** The EbDtor type is used to define the eBrisk object destructors.
object_ptr is a EbPtr to the object being constructed.
*/
typedef void(*EbDtor)(
    EbPtr object_ptr);

#define INVALID_MV            0xFFFFFFFF    //ICOPY They changed this to 0x80008000
#define BLKSIZE 64

/***************************************
* Generic linked list data structure for passing data into/out from the library
***************************************/
// Reserved types for lib's internal use. Must be less than EB_EXT_TYPE_BASE
#define       EB_TYPE_PIC_TIMING_SEI         0
#define       EB_TYPE_BUFFERING_PERIOD_SEI   1
#define       EB_TYPE_RECOVERY_POINT_SEI     2
#define       EB_TYPE_UNREG_USER_DATA_SEI    3
#define       EB_TYPE_REG_USER_DATA_SEI      4
#define       EB_TYPE_PIC_STRUCT             5             // It is a requirement (for the application) that if pictureStruct is present for 1 picture it shall be present for every picture
#define       EB_TYPE_INPUT_PICTURE_DEF      6

#define       EB_TYPE_HIERARCHICAL_LEVELS  100
#define       EB_TYPE_PRED_STRUCTURE       101

typedef int32_t EbLinkedListType;

typedef struct EbLinkedListNode
{
    void*                     app;                       // points to an application object this node is associated
                                                            // with. this is an opaque pointer to the encoder lib, but
                                                            // release_cb_fnc_ptr may need to access it.
    EbLinkedListType       type;                      // type of data pointed by "data" member variable
    uint32_t                    size;                      // size of (data)
    EbBool                   passthrough;               // whether this is passthrough data from application
    void(*release_cb_fnc_ptr)(struct EbLinkedListNode*); // callback to be executed by encoder when picture reaches end of pipeline, or
                                                        // when aborting. However, at end of pipeline encoder shall
                                                        // NOT invoke this callback if passthrough is TRUE (but
                                                        // still needs to do so when aborting)
    void                     *data;                      // pointer to application's data
    struct EbLinkedListNode  *next;                      // pointer to next node (null when last)
} EbLinkedListNode;

typedef enum DistCalcType
{
    DIST_CALC_RESIDUAL = 0,    // SSE(Coefficients - ReconCoefficients)
    DIST_CALC_PREDICTION = 1,    // SSE(Coefficients) *Note - useful in modes that don't send residual coeff bits
    DIST_CALC_TOTAL = 2
} DistCalcType;

typedef enum EbPtrType
{
    EB_N_PTR        = 0,     // malloc'd pointer
    EB_A_PTR        = 1,     // malloc'd pointer aligned
    EB_MUTEX        = 2,     // mutex
    EB_SEMAPHORE    = 3,     // semaphore
    EB_THREAD       = 4      // thread handle
} EbPtrType;

typedef struct EbMemoryMapEntry
{
    EbPtr                    ptr;            // points to a memory pointer
    EbPtrType                ptr_type;       // pointer type
#if MEM_MAP_OPT
    EbPtr                    prev_entry;     // pointer to the prev entry
#endif
} EbMemoryMapEntry;

// Rate Control
#if RC
#define THRESHOLD1QPINCREASE     1
#define THRESHOLD2QPINCREASE     2
#else
#define THRESHOLD1QPINCREASE     0
#define THRESHOLD2QPINCREASE     1
#endif
#define EB_IOS_POINT            uint8_t
#define OIS_VERY_FAST_MODE       0
#define OIS_FAST_MODE            1
#define OIS_MEDUIM_MODE          2
#define OIS_COMPLEX_MODE         3
#define OIS_VERY_COMPLEX_MODE    4
#if !MEM_MAP_OPT
#define MAX_NUM_PTR                                 (0x1312D00 << 2) //0x4C4B4000            // Maximum number of pointers to be allocated for the library
#endif
// Display Total Memory at the end of the memory allocations
#define DISPLAY_MEMORY                              0

extern    EbMemoryMapEntry          *app_memory_map;            // App Memory table
extern    uint32_t                  *app_memory_map_index;       // App Memory index
extern    uint64_t                  *total_app_memory;          // App Memory malloc'd

extern    EbMemoryMapEntry          *memory_map;               // library Memory table
extern    uint32_t                  *memory_map_index;          // library memory index
extern    uint64_t                  *total_lib_memory;          // library Memory malloc'd

extern    uint32_t                   lib_malloc_count;
extern    uint32_t                   lib_thread_count;
extern    uint32_t                   lib_semaphore_count;
extern    uint32_t                   lib_mutex_count;

extern    uint32_t                   app_malloc_count;

#define ALVALUE 32
#define EB_APP_MALLOC(type, pointer, n_elements, pointer_class, return_type) \
pointer = (type)malloc(n_elements); \
if (pointer == (type)EB_NULL){ \
    return return_type; \
    } \
    else { \
    app_memory_map[*(app_memory_map_index)].ptr_type = pointer_class; \
    app_memory_map[(*(app_memory_map_index))++].ptr = pointer; \
    if (n_elements % 8 == 0) { \
        *total_app_memory += (n_elements); \
            } \
            else { \
        *total_app_memory += ((n_elements) + (8 - ((n_elements) % 8))); \
    } \
} \
if (*(app_memory_map_index) >= MAX_APP_NUM_PTR) { \
    return return_type; \
        } \
app_malloc_count++;

#define EB_APP_MALLOC_NR(type, pointer, n_elements, pointer_class,return_type) \
(void)return_type; \
pointer = (type)malloc(n_elements); \
if (pointer == (type)EB_NULL){ \
    return_type = EB_ErrorInsufficientResources; \
    printf("Malloc has failed due to insuffucient resources"); \
    return; \
    } \
else { \
    app_memory_map[*(app_memory_map_index)].ptr_type = pointer_class; \
    app_memory_map[(*(app_memory_map_index))++].ptr = pointer; \
    if (n_elements % 8 == 0) { \
        *total_app_memory += (n_elements); \
            } \
            else { \
        *total_app_memory += ((n_elements) + (8 - ((n_elements) % 8))); \
    } \
} \
if (*(app_memory_map_index) >= MAX_APP_NUM_PTR) { \
    return_type = EB_ErrorInsufficientResources; \
    printf("Malloc has failed due to insuffucient resources"); \
    return; \
        } \
app_malloc_count++;

#define ALVALUE 32
#if MEM_MAP_OPT
#ifdef _MSC_VER
#define EB_ALLIGN_MALLOC(type, pointer, n_elements, pointer_class) \
    pointer = (type) _aligned_malloc(n_elements,ALVALUE); \
    if (pointer == (type)EB_NULL) \
        return EB_ErrorInsufficientResources; \
    else { \
        EbMemoryMapEntry *node = malloc(sizeof(EbMemoryMapEntry)); \
        if (node == (EbMemoryMapEntry*)EB_NULL) return EB_ErrorInsufficientResources; \
        node->ptr_type         = pointer_class; \
        node->ptr              = (EbPtr)pointer;\
        node->prev_entry       = (EbPtr)memory_map;   \
        memory_map             = node;          \
        (*memory_map_index)++; \
        if (n_elements % 8 == 0) \
            *total_lib_memory += ((n_elements) + sizeof(EbMemoryMapEntry)); \
        else \
            *total_lib_memory += (((n_elements)+(8 - ((n_elements) % 8))) + sizeof(EbMemoryMapEntry)); \
        lib_malloc_count++; \
    }
#else
#define EB_ALLIGN_MALLOC(type, pointer, n_elements, pointer_class) \
    if (posix_memalign((void**)(&(pointer)), ALVALUE, n_elements) != 0) \
        return EB_ErrorInsufficientResources; \
    else { \
        pointer = (type) pointer;  \
        EbMemoryMapEntry *node = malloc(sizeof(EbMemoryMapEntry)); \
        if (node == (EbMemoryMapEntry*)EB_NULL) return EB_ErrorInsufficientResources; \
        node->ptr_type         = pointer_class; \
        node->ptr              = (EbPtr)pointer;\
        node->prev_entry       = (EbPtr)memory_map;   \
        memory_map             = node;          \
        (*memory_map_index)++; \
        if (n_elements % 8 == 0) \
            *total_lib_memory += ((n_elements) + sizeof(EbMemoryMapEntry)); \
        else \
            *total_lib_memory += (((n_elements)+(8 - ((n_elements) % 8))) + sizeof(EbMemoryMapEntry)); \
        lib_malloc_count++; \
    }
#endif
#define EB_MALLOC(type, pointer, n_elements, pointer_class) \
    pointer = (type) malloc(n_elements); \
    if (pointer == (type)EB_NULL) \
        return EB_ErrorInsufficientResources; \
    else { \
        EbMemoryMapEntry *node = malloc(sizeof(EbMemoryMapEntry)); \
        if (node == (EbMemoryMapEntry*)EB_NULL) return EB_ErrorInsufficientResources; \
        node->ptr_type         = pointer_class; \
        node->ptr              = (EbPtr)pointer;\
        node->prev_entry       = (EbPtr)memory_map;   \
        memory_map             = node;          \
        (*memory_map_index)++; \
        if (n_elements % 8 == 0) \
            *total_lib_memory += ((n_elements) + sizeof(EbMemoryMapEntry)); \
        else \
            *total_lib_memory += (((n_elements)+(8 - ((n_elements) % 8))) + sizeof(EbMemoryMapEntry)); \
        lib_malloc_count++; \
    }

#define EB_CALLOC(type, pointer, n_elements, size, pointer_class) \
    pointer = (type) calloc(n_elements, size); \
    if (pointer == (type)EB_NULL) \
        return EB_ErrorInsufficientResources; \
    else { \
        EbMemoryMapEntry *node = malloc(sizeof(EbMemoryMapEntry)); \
        if (node == (EbMemoryMapEntry*)EB_NULL) return EB_ErrorInsufficientResources; \
        node->ptr_type         = pointer_class; \
        node->ptr              = (EbPtr)pointer;\
        node->prev_entry       = (EbPtr)memory_map;   \
        memory_map             = node;          \
        (*memory_map_index)++; \
        if (n_elements % 8 == 0) \
            *total_lib_memory += ((n_elements) + sizeof(EbMemoryMapEntry)); \
        else \
            *total_lib_memory += (((n_elements)+(8 - ((n_elements) % 8))) + sizeof(EbMemoryMapEntry)); \
        lib_malloc_count++; \
    }

#define EB_CREATESEMAPHORE(type, pointer, n_elements, pointer_class, initial_count, max_count) \
    pointer = (type)eb_create_semaphore(initial_count, max_count); \
    if (pointer == (type)EB_NULL) \
        return EB_ErrorInsufficientResources; \
    else { \
        EbMemoryMapEntry *node = malloc(sizeof(EbMemoryMapEntry)); \
        if (node == (EbMemoryMapEntry*)EB_NULL) return EB_ErrorInsufficientResources; \
        node->ptr_type         = pointer_class; \
        node->ptr              = (EbPtr)pointer;\
        node->prev_entry       = (EbPtr)memory_map;   \
        memory_map             = node;          \
        (*memory_map_index)++;                  \
        if (n_elements % 8 == 0)                \
            *total_lib_memory += ((n_elements) + sizeof(EbMemoryMapEntry)); \
        else \
            *total_lib_memory += (((n_elements)+(8 - ((n_elements) % 8))) + sizeof(EbMemoryMapEntry)); \
        lib_semaphore_count++; \
    }
#define EB_CREATEMUTEX(type, pointer, n_elements, pointer_class) \
    pointer = eb_create_mutex(); \
    if (pointer == (type)EB_NULL) \
        return EB_ErrorInsufficientResources; \
    else { \
            EbMemoryMapEntry *node = malloc(sizeof(EbMemoryMapEntry)); \
            if (node == (EbMemoryMapEntry*)EB_NULL) return EB_ErrorInsufficientResources; \
            node->ptr_type         = pointer_class; \
            node->ptr              = (EbPtr)pointer;\
            node->prev_entry       = (EbPtr)memory_map;   \
            memory_map             = node;          \
            (*memory_map_index)++; \
        if (n_elements % 8 == 0) \
            *total_lib_memory += ((n_elements) + sizeof(EbMemoryMapEntry)); \
        else \
            *total_lib_memory += (((n_elements)+(8 - ((n_elements) % 8))) + sizeof(EbMemoryMapEntry)); \
        lib_mutex_count++;\
    }
#else
#ifdef _MSC_VER
#define EB_ALLIGN_MALLOC(type, pointer, n_elements, pointer_class) \
pointer = (type) _aligned_malloc(n_elements,ALVALUE); \
if (pointer == (type)EB_NULL) { \
    return EB_ErrorInsufficientResources; \
    } \
    else { \
    memory_map[*(memory_map_index)].ptr_type = pointer_class; \
    memory_map[(*(memory_map_index))++].ptr = pointer; \
    if (n_elements % 8 == 0) { \
        *total_lib_memory += (n_elements); \
    } \
    else { \
        *total_lib_memory += ((n_elements) + (8 - ((n_elements) % 8))); \
    } \
} \
if (*(memory_map_index) >= MAX_NUM_PTR) { \
    return EB_ErrorInsufficientResources; \
} \
lib_malloc_count++;

#else
#define EB_ALLIGN_MALLOC(type, pointer, n_elements, pointer_class) \
if (posix_memalign((void**)(&(pointer)), ALVALUE, n_elements) != 0) { \
    return EB_ErrorInsufficientResources; \
        } \
            else { \
    pointer = (type) pointer;  \
    memory_map[*(memory_map_index)].ptr_type = pointer_class; \
    memory_map[(*(memory_map_index))++].ptr = pointer; \
    if (n_elements % 8 == 0) { \
        *total_lib_memory += (n_elements); \
            } \
            else { \
        *total_lib_memory += ((n_elements) + (8 - ((n_elements) % 8))); \
    } \
} \
if (*(memory_map_index) >= MAX_NUM_PTR) { \
    return EB_ErrorInsufficientResources; \
    } \
lib_malloc_count++;
#endif

#define EB_MALLOC(type, pointer, n_elements, pointer_class) \
pointer = (type) malloc(n_elements); \
if (pointer == (type)EB_NULL) { \
    return EB_ErrorInsufficientResources; \
    } \
    else { \
    memory_map[*(memory_map_index)].ptr_type = pointer_class; \
    memory_map[(*(memory_map_index))++].ptr = pointer; \
    if (n_elements % 8 == 0) { \
        *total_lib_memory += (n_elements); \
    } \
    else { \
        *total_lib_memory += ((n_elements) + (8 - ((n_elements) % 8))); \
    } \
} \
if (*(memory_map_index) >= MAX_NUM_PTR) { \
    return EB_ErrorInsufficientResources; \
} \
lib_malloc_count++;

#define EB_CALLOC(type, pointer, count, size, pointer_class) \
pointer = (type) calloc(count, size); \
if (pointer == (type)EB_NULL) { \
    return EB_ErrorInsufficientResources; \
} \
else { \
    memory_map[*(memory_map_index)].ptr_type = pointer_class; \
    memory_map[(*(memory_map_index))++].ptr = pointer; \
    if (count % 8 == 0) { \
        *total_lib_memory += (count); \
    } \
    else { \
        *total_lib_memory += ((count) + (8 - ((count) % 8))); \
    } \
} \
if (*(memory_map_index) >= MAX_NUM_PTR) { \
    return EB_ErrorInsufficientResources; \
} \
lib_malloc_count++;

#define EB_CREATESEMAPHORE(type, pointer, n_elements, pointer_class, initial_count, max_count) \
pointer = eb_create_semaphore(initial_count, max_count); \
if (pointer == (type)EB_NULL) { \
    return EB_ErrorInsufficientResources; \
} \
else { \
    memory_map[*(memory_map_index)].ptr_type = pointer_class; \
    memory_map[(*(memory_map_index))++].ptr = pointer; \
    if (n_elements % 8 == 0) { \
        *total_lib_memory += (n_elements); \
    } \
    else { \
        *total_lib_memory += ((n_elements) + (8 - ((n_elements) % 8))); \
    } \
} \
if (*(memory_map_index) >= MAX_NUM_PTR) { \
    return EB_ErrorInsufficientResources; \
} \
lib_semaphore_count++;

#define EB_CREATEMUTEX(type, pointer, n_elements, pointer_class) \
pointer = eb_create_mutex(); \
if (pointer == (type)EB_NULL){ \
    return EB_ErrorInsufficientResources; \
} \
else { \
    memory_map[*(memory_map_index)].ptr_type = pointer_class; \
    memory_map[(*(memory_map_index))++].ptr = pointer; \
    if (n_elements % 8 == 0) { \
        *total_lib_memory += (n_elements); \
    } \
    else { \
        *total_lib_memory += ((n_elements) + (8 - ((n_elements) % 8))); \
    } \
} \
if (*(memory_map_index) >= MAX_NUM_PTR) { \
    return EB_ErrorInsufficientResources; \
} \
lib_mutex_count++;
#endif

#define EB_MEMORY() \
printf("Total Number of Mallocs in Library: %d\n", lib_malloc_count); \
printf("Total Number of Threads in Library: %d\n", lib_thread_count); \
printf("Total Number of Semaphore in Library: %d\n", lib_semaphore_count); \
printf("Total Number of Mutex in Library: %d\n", lib_mutex_count); \
printf("Total Library Memory: %.2lf KB\n\n",*total_lib_memory/(double)1024);

#define EB_APP_MEMORY() \
printf("Total Number of Mallocs in App: %d\n", app_malloc_count); \
printf("Total App Memory: %.2lf KB\n\n",*total_app_memory/(double)1024);

#define RSIZE_MAX_MEM      ( 256UL << 20 )     /* 256MB */

#define EXPORT_SYMBOL(sym)

#ifndef _ERRNO_T_DEFINED
#define _ERRNO_T_DEFINED
typedef int32_t errno_t;
#endif  /* _ERRNO_T_DEFINED */

extern void
    eb_memcpy(void  *dst_ptr, void  *src_ptr, size_t size);

#define EB_MEMCPY(dst, src, size) \
    eb_memcpy(dst, src, size)

#define EB_MEMSET(dst, val, count) \
memset(dst, val, count)

//#ifdef __cplusplus
//}
//#endif // __cplusplus

/**************************************
* Callback Functions
**************************************/
typedef struct EbCallback
{
EbPtr appPrivateData;
EbPtr handle;
void(*ErrorHandler)(
    EbPtr handle,
    uint32_t errorCode);
} EbCallback;

// DEBUG MACROS
#define LIB_PRINTF_ENABLE                1

#if LIB_PRINTF_ENABLE
#define SVT_LOG printf
#else
#if _MSC_VER
#define SVT_LOG(s, ...) printf("")
#else
#define SVT_LOG(s, ...) printf("",##__VA_ARGS__)
#endif
#endif

// Common Macros
#define UNUSED(x) (void)(x)
#define UNUSED_VARIABLE(x) (void)(x)

//***Profile, tier, level***
#define TOTAL_LEVEL_COUNT                           13

//***Encoding Parameters***
#define MAX_PICTURE_WIDTH_SIZE                      4672u
#define MAX_PICTURE_HEIGHT_SIZE                     2560u
#define MAX_PICTURE_WIDTH_SIZE_CH                   2336u
#define MAX_PICTURE_HEIGHT_SIZE_CH                  1280u
#define INTERNAL_BIT_DEPTH                          8 // to be modified
#define MAX_SAMPLE_VALUE                            ((1 << INTERNAL_BIT_DEPTH) - 1)
#define MAX_SAMPLE_VALUE_10BIT                      0x3FF
#define BLOCK_SIZE_64                                64u
#define LOG2F_MAX_LCU_SIZE                          6u
#define LOG2_64_SIZE                                6 // log2(BLOCK_SIZE_64)
#define MAX_LEVEL_COUNT                             5 // log2(BLOCK_SIZE_64) - log2(MIN_BLOCK_SIZE)
#define MAX_TU_DEPTH                                2
#define LOG_MIN_BLOCK_SIZE                             3
#define MIN_BLOCK_SIZE                                 (1 << LOG_MIN_BLOCK_SIZE)
#define LOG_MIN_PU_SIZE                             2
#define MIN_PU_SIZE                                 (1 << LOG_MIN_PU_SIZE)
#define MAX_NUM_OF_PU_PER_CU                        1
#define MAX_NUM_OF_REF_PIC_LIST                     2
#define MAX_NUM_OF_PART_SIZE                        8
#define EB_MAX_LCU_DEPTH                            (((BLOCK_SIZE_64 / MIN_BLOCK_SIZE) == 1) ? 1 : \
                                                    ((BLOCK_SIZE_64 / MIN_BLOCK_SIZE) == 2) ? 2 : \
                                                    ((BLOCK_SIZE_64 / MIN_BLOCK_SIZE) == 4) ? 3 : \
                                                    ((BLOCK_SIZE_64 / MIN_BLOCK_SIZE) == 8) ? 4 : \
                                                    ((BLOCK_SIZE_64 / MIN_BLOCK_SIZE) == 16) ? 5 : \
                                                    ((BLOCK_SIZE_64 / MIN_BLOCK_SIZE) == 32) ? 6 : 7)
#define MIN_CU_BLK_COUNT                            ((BLOCK_SIZE_64 / MIN_BLOCK_SIZE) * (BLOCK_SIZE_64 / MIN_BLOCK_SIZE))
#define MAX_NUM_OF_TU_PER_CU                        21
#define MIN_NUM_OF_TU_PER_CU                        5
#define MAX_LCU_ROWS                                ((MAX_PICTURE_HEIGHT_SIZE) / (BLOCK_SIZE_64))

#define MAX_NUMBER_OF_TREEBLOCKS_PER_PICTURE       ((MAX_PICTURE_WIDTH_SIZE + BLOCK_SIZE_64 - 1) / BLOCK_SIZE_64) * \
                                                ((MAX_PICTURE_HEIGHT_SIZE + BLOCK_SIZE_64 - 1) / BLOCK_SIZE_64)

//***Prediction Structure***
#if MRP_ME
#define REF_LIST_MAX_DEPTH                          4 // NM - To be specified
#endif
#define MAX_TEMPORAL_LAYERS                         6
#define MAX_HIERARCHICAL_LEVEL                      6
#if MRP_ME
#define MAX_REF_IDX                                 4
#else
#define MAX_REF_IDX                                 1        // Set MAX_REF_IDX as 1 to avoid sending extra refPicIdc for each PU in IPPP flat GOP structure.
#endif
#define INVALID_POC                                 (((uint32_t) (~0)) - (((uint32_t) (~0)) >> 1))
#define MAX_ELAPSED_IDR_COUNT                       1024

//***Segments***
#define EB_SEGMENT_MIN_COUNT                        1
#define EB_SEGMENT_MAX_COUNT                        64

//***TMVP***
#define LOG_MV_COMPRESS_UNIT_SIZE                   4
#define MAX_TMVP_CAND_PER_LCU                       (BLOCK_SIZE_64 >> LOG_MV_COMPRESS_UNIT_SIZE)*(BLOCK_SIZE_64 >> LOG_MV_COMPRESS_UNIT_SIZE)

//***MV Merge***
#define MAX_NUM_OF_MV_MERGE_CANDIDATE               5

//***AMVP***
#define MAX_NUM_OF_AMVP_CANDIDATES                  2

//***Mode Decision Candidate List***
#define MAX_MODE_DECISION_CATEGORY_NUM              6
#define LOG_MAX_AMVP_MODE_DECISION_CANDIDATE_NUM    2
#define MAX_AMVP_MODE_DECISION_CANDIDATE_NUM        (1 << LOG_MAX_AMVP_MODE_DECISION_CANDIDATE_NUM)

#define CU_MAX_COUNT                                85

#define EB_EVENT_MAX_COUNT                          20

#define MAX_INTRA_REFERENCE_SAMPLES                 (BLOCK_SIZE_64 << 2) + 1

#define MAX_INTRA_MODES                             35

#define _MVXT(mv) ( (int16_t)((mv) &  0xFFFF) )
#define _MVYT(mv) ( (int16_t)((mv) >> 16    ) )

//***MCP***
#define MaxChromaFilterTag          4
#define MaxVerticalLumaFliterTag    8
#define MaxHorizontalLumaFliterTag  8

#define MCPXPaddingOffset           16                                    // to be modified
#define MCPYPaddingOffset           16                                    // to be modified

#define InternalBitDepth            8                                     // to be modified
#define MAX_Sample_Value            ((1 << InternalBitDepth) - 1)
#define IF_Shift                    6                                     // to be modified
#define IF_Prec                     14                                    // to be modified
#define IF_Negative_Offset          (IF_Prec - 1)                         // to be modified
#define InternalBitDepthIncrement   (InternalBitDepth - 8)

#define MIN_QP_VALUE                     0
#define MAX_QP_VALUE                    63
#define MAX_CHROMA_MAP_QP_VALUE         63

//***Transforms***
#define TRANSFORMS_LUMA_FLAG        0
#define TRANSFORMS_CHROMA_FLAG      1
#define TRANSFORMS_COLOR_LEN        2
#define TRANSFORMS_LUMA_MASK        (1 << TRANSFORMS_LUMA_FLAG)
#define TRANSFORMS_CHROMA_MASK      (1 << TRANSFORMS_CHROMA_FLAG)
#define TRANSFORMS_FULL_MASK        ((1 << TRANSFORMS_LUMA_FLAG) | (1 << TRANSFORMS_CHROMA_FLAG))

#define TRANSFORMS_SIZE_32_FLAG     0
#define TRANSFORMS_SIZE_16_FLAG     1
#define TRANSFORMS_SIZE_8_FLAG      2
#define TRANSFORMS_SIZE_4_FLAG      3
#define TRANSFORMS_SIZE_LEN         4
#define TRANSFORM_MAX_SIZE          64
#define TRANSFORM_MIN_SIZE          4

#define QP_BD_OFFSET           12 //2x(bit_depth-8) 12 for 10 bit case
#define BIT_INCREMENT_10BIT    2
#define BIT_INCREMENT_8BIT     0

#define TRANS_BIT_INCREMENT    0
#define QUANT_IQUANT_SHIFT     20 // Q(QP%6) * IQ(QP%6) = 2^20
#define QUANT_SHIFT            14 // Q(4) = 2^14
#define SCALE_BITS             15 // Inherited from TMuC, pressumably for fractional bit estimates in RDOQ
#define MAX_TR_DYNAMIC_RANGE   15 // Maximum transform dynamic range (excluding sign bit)
#define MAX_POS_16BIT_NUM      32767
#define MIN_NEG_16BIT_NUM      -32768
#define QUANT_OFFSET_I         171
#define QUANT_OFFSET_P         85
#define LOW_LCU_VARIANCE        10
#define MEDIUM_LCU_VARIANCE        50

/*********************************************************
* used for the first time, but not the last time interpolation filter
*********************************************************/
#define Shift1       InternalBitDepthIncrement
#define MinusOffset1 (1 << (IF_Negative_Offset + InternalBitDepthIncrement))
#if (InternalBitDepthIncrement == 0)
#define ChromaMinusOffset1 0
#else
#define ChromaMinusOffset1 MinusOffset1
#endif

/*********************************************************
* used for neither the first time nor the last time interpolation filter
*********************************************************/
#define Shift2       IF_Shift

/*********************************************************
* used for the first time, and also the last time interpolation filter
*********************************************************/
#define Shift3       IF_Shift
#define Offset3      (1<<(Shift3-1))

/*********************************************************
* used for not the first time, but the last time interpolation filter
*********************************************************/
#define Shift4       (IF_Shift + IF_Shift - InternalBitDepthIncrement)
#define Offset4      ((1 << (IF_Shift + IF_Negative_Offset)) + (1 << (Shift4 - 1)))
#if (InternalBitDepthIncrement == 0)
#define ChromaOffset4 (1 << (Shift4 - 1))
#else
#define ChromaOffset4 Offset4
#endif

/*********************************************************
* used for weighted sample prediction
*********************************************************/
#define Shift5       (IF_Shift - InternalBitDepthIncrement + 1)
#define Offset5      ((1 << (Shift5 - 1)) + (1 << (IF_Negative_Offset + 1)))
#if (InternalBitDepthIncrement == 0)
#define ChromaOffset5 (1 << (Shift5 - 1))
#else
#define ChromaOffset5 Offset5
#endif

/*********************************************************
* used for biPredCopy()
*********************************************************/
#define Shift6       (IF_Shift - InternalBitDepthIncrement)
#define MinusOffset6 (1 << IF_Negative_Offset)
#if (InternalBitDepthIncrement == 0)
#define ChromaMinusOffset6 0
#else
#define ChromaMinusOffset6 MinusOffset6
#endif

/*********************************************************
* 10bit case
*********************************************************/

#define  SHIFT1D_10BIT      6
#define  OFFSET1D_10BIT     32

#define  SHIFT2D1_10BIT     2
#define  OFFSET2D1_10BIT    (-32768)

#define  SHIFT2D2_10BIT     10
#define  OFFSET2D2_10BIT    524800

//BIPRED
#define  BI_SHIFT_10BIT         4
#define  BI_OFFSET_10BIT        8192//2^(14-1)

#define  BI_AVG_SHIFT_10BIT     5
#define  BI_AVG_OFFSET_10BIT    16400

#define  BI_SHIFT2D2_10BIT      6
#define  BI_OFFSET2D2_10BIT     0

// Noise detection
#define  NOISE_VARIANCE_TH                390

#define  EbPicnoiseClass    uint8_t
#define  PIC_NOISE_CLASS_INV  0 //not computed
#define  PIC_NOISE_CLASS_1    1 //No Noise
#define  PIC_NOISE_CLASS_2    2
#define  PIC_NOISE_CLASS_3    3
#define  PIC_NOISE_CLASS_3_1  4
#define  PIC_NOISE_CLASS_4    5
#define  PIC_NOISE_CLASS_5    6
#define  PIC_NOISE_CLASS_6    7
#define  PIC_NOISE_CLASS_7    8
#define  PIC_NOISE_CLASS_8    9
#define  PIC_NOISE_CLASS_9    10
#define  PIC_NOISE_CLASS_10   11 //Extreme Noise

// Intrinisc
#define INTRINSIC_SSE2                                1

// Enhance background macros for decimated 64x64
#define BEA_CLASS_0_0_DEC_TH 16 * 16    // 16x16 block size * 1
#define BEA_CLASS_0_DEC_TH     16 * 16 * 2    // 16x16 block size * 2
#define BEA_CLASS_1_DEC_TH     16 * 16 * 4    // 16x16 block size * 4
#define BEA_CLASS_2_DEC_TH     16 * 16 * 8    // 16x16 block size * 8

// Enhance background macros
#define BEA_CLASS_0_0_TH 8 * 8        // 8x8 block size * 1

#define BEA_CLASS_0_TH    8 * 8 * 2    // 8x8 block size * 2
#define BEA_CLASS_1_TH    8 * 8 * 4    // 8x8 block size * 4
#define BEA_CLASS_2_TH    8 * 8 * 8    // 8x8 block size * 8

#define UNCOVERED_AREA_ZZ_TH 4 * 4 * 14

#define BEA_CLASS_0_ZZ_COST     0
#define BEA_CLASS_0_1_ZZ_COST     3

#define BEA_CLASS_1_ZZ_COST    10
#define BEA_CLASS_2_ZZ_COST    20
#define BEA_CLASS_3_ZZ_COST    30
#define INVALID_ZZ_COST    (uint8_t) ~0

#define PM_NON_MOVING_INDEX_TH 23

#define QP_OFFSET_LCU_SCORE_0    0
#define QP_OFFSET_LCU_SCORE_1    50
#define QP_OFFSET_LCU_SCORE_2    100
#define UNCOVERED_AREA_ZZ_COST_TH 8
#define BEA_MIN_DELTA_QP_T00 1
#define BEA_MIN_DELTA_QP_T0  3
#define BEA_MIN_DELTA_QP_T1  5
#define BEA_MIN_DELTA_QP_T2  5
#define BEA_DISTANSE_RATIO_T0 900
#define BEA_DISTANSE_RATIO_T1 600
#define ACTIVE_PICTURE_ZZ_COST_TH 29

#define BEA_MAX_DELTA_QP 1

#define FAILING_MOTION_DELTA_QP            -5
#define FAILING_MOTION_VAR_THRSLHD        50
static const uint8_t intra_area_th_class_1[MAX_HIERARCHICAL_LEVEL][MAX_TEMPORAL_LAYERS] = { // [Highest Temporal Layer] [Temporal Layer Index]
    { 20 },
    { 30, 20 },
    { 40, 30, 20 },
    { 50, 40, 30, 20 },
    { 50, 40, 30, 20, 10 },
    { 50, 40, 30, 20, 10, 10 }
};

#define NON_MOVING_SCORE_0     0
#define NON_MOVING_SCORE_1    10
#define NON_MOVING_SCORE_2    20
#define NON_MOVING_SCORE_3    30
#define INVALID_NON_MOVING_SCORE (uint8_t) ~0

// Picture split into regions for analysis (SCD, Dynamic GOP)
#define CLASS_SUB_0_REGION_SPLIT_PER_WIDTH    1
#define CLASS_SUB_0_REGION_SPLIT_PER_HEIGHT    1

#define CLASS_1_REGION_SPLIT_PER_WIDTH        2
#define CLASS_1_REGION_SPLIT_PER_HEIGHT        2

#define HIGHER_THAN_CLASS_1_REGION_SPLIT_PER_WIDTH        4
#define HIGHER_THAN_CLASS_1_REGION_SPLIT_PER_HEIGHT        4

// Dynamic GOP activity TH - to tune

#define DYNAMIC_GOP_SUB_1080P_L6_VS_L5_COST_TH        11
#define DYNAMIC_GOP_SUB_1080P_L5_VS_L4_COST_TH        19
#define DYNAMIC_GOP_SUB_1080P_L4_VS_L3_COST_TH        30    // No L4_VS_L3 - 25 is the TH after 1st round of tuning

#define DYNAMIC_GOP_ABOVE_1080P_L6_VS_L5_COST_TH    15//25//5//
#define DYNAMIC_GOP_ABOVE_1080P_L5_VS_L4_COST_TH    25//28//9//
#define DYNAMIC_GOP_ABOVE_1080P_L4_VS_L3_COST_TH    30    // No L4_VS_L3 - 28 is the TH after 1st round of tuning
#define DYNAMIC_GOP_SUB_480P_L6_VS_L5_COST_TH        9

#define SB_COMPLEXITY_NON_MOVING_INDEX_TH_0 30
#define SB_COMPLEXITY_NON_MOVING_INDEX_TH_1 29
#define SB_COMPLEXITY_NON_MOVING_INDEX_TH_2 23

#define GRADUAL_LUMINOSITY_CHANGE_TH                        3
#define FADED_LCU_PERCENTAGE_TH                             10
#define FADED_PICTURES_TH                                   15
#define CLASS_SUB_0_PICTURE_ACTIVITY_REGIONS_TH             1
#define CLASS_1_SIZE_PICTURE_ACTIVITY_REGIONS_TH            2
#define HIGHER_THAN_CLASS_1_PICTURE_ACTIVITY_REGIONS_TH     8

#define IS_COMPLEX_LCU_VARIANCE_TH                          100
#define IS_COMPLEX_LCU_FLAT_VARIANCE_TH                     10
#define IS_COMPLEX_LCU_VARIANCE_DEVIATION_TH                13
#define IS_COMPLEX_LCU_ZZ_SAD_FACTOR_TH                     25

#define MAX_SUPPORTED_SEGMENTS                            7
#define NUM_QPS                                           52

// The EbAuraStatus type is used to describe the aura status
#define EbAuraStatus       uint8_t
#define AURA_STATUS_0        0
#define AURA_STATUS_1        1
#define AURA_STATUS_2        2
#define AURA_STATUS_3        3
#define INVALID_AURA_STATUS  128

// Aura detection definitions
#define    AURA_4K_DISTORTION_TH    25
#define    AURA_4K_DISTORTION_TH_6L 20

// The EB_4L_PRED_ERROR_CLASS type is used to inform about the prediction error compared to 4L
#define EB_4L_PRED_ERROR_CLASS    uint8_t
#define PRED_ERROR_CLASS_0          0
#define PRED_ERROR_CLASS_1          1
#define INVALID_PRED_ERROR_CLASS    128

#define EbScdMode uint8_t
#define SCD_MODE_0  0     // SCD OFF
#define SCD_MODE_1   1     // Light SCD (histograms generation on the 1/16 decimated input)
#define SCD_MODE_2   2     // Full SCD

#define EbBlockMeanPrec uint8_t
#define BLOCK_MEAN_PREC_FULL 0
#define BLOCK_MEAN_PREC_SUB  1

#define EbPmMode uint8_t
#define PM_MODE_0  0     // 1-stage PM
#define PM_MODE_1  1     // 2-stage PM 4K
#define PM_MODE_2  2     // 2-stage PM Sub 4K

#define EB_ZZ_SAD_MODE uint8_t
#define ZZ_SAD_MODE_0  0        // ZZ SAD on Decimated resolution
#define ZZ_SAD_MODE_1  1        // ZZ SAD on Full resolution

#define EbPfMode uint8_t
#define PF_OFF  0
#define PF_N2   1
#define PF_N4   2

#define STAGE uint8_t
#define MD_STAGE  0      // MD stage
#define ED_STAGE  1      // ENCDEC stage

#define EB_TRANS_COEFF_SHAPE uint8_t
#define DEFAULT_SHAPE 0
#define N2_SHAPE      1
#define N4_SHAPE      2
#define ONLY_DC_SHAPE 3

#define EB_CHROMA_LEVEL uint8_t
#define CHROMA_MODE_0  0 // Chroma @ MD
#define CHROMA_MODE_1  1 // Chroma blind @ MD + CFL @ EP
#define CHROMA_MODE_2  2 // Chroma blind @ MD + no CFL @ EP
#define CHROMA_MODE_3  3 // Chroma blind @ MD + no CFL @ EP

typedef enum EbSbComplexityStatus
{
    SB_COMPLEXITY_STATUS_0 = 0,
    SB_COMPLEXITY_STATUS_1 = 1,
    SB_COMPLEXITY_STATUS_2 = 2,
    SB_COMPLEXITY_STATUS_INVALID = (uint8_t)~0
} EbSbComplexityStatus;

typedef enum EbCleanUpMode
{
    CLEAN_UP_MODE_0 = 0,
    CLEAN_UP_MODE_1 = 1
} EbCleanUpMode;

typedef enum EbSaoMode
{
    SAO_MODE_0 = 0,
    SAO_MODE_1 = 1
} EbSaoMode;

typedef enum EbCu8x8Mode
{
    CU_8x8_MODE_0 = 0,  // Perform OIS, Full_Search, Fractional_Search & Bipred for CU_8x8
    CU_8x8_MODE_1 = 1   // Perform OIS and only Full_Search for CU_8x8
} EbCu8x8Mode;

typedef enum EbPictureDepthMode
{
    PIC_ALL_DEPTH_MODE          = 0, // ALL sq and nsq:  SB size -> 4x4
    PIC_ALL_C_DEPTH_MODE        = 1, // ALL sq and nsq with control :  SB size -> 4x4
    PIC_SQ_DEPTH_MODE           = 2, // ALL sq:  SB size -> 4x4
    PIC_SQ_NON4_DEPTH_MODE      = 3, // SQ:  SB size -> 8x8
#if OPT_LOSSLESS_0
    PIC_OPEN_LOOP_DEPTH_MODE = 4, // Early Inter Depth Decision:  SB size -> 8x8
    PIC_SB_SWITCH_DEPTH_MODE = 5  // Adaptive Depth Partitioning
#else
    PIC_BDP_DEPTH_MODE          = 4,
    PIC_LIGHT_BDP_DEPTH_MODE    = 5,
    PIC_SB_SWITCH_DEPTH_MODE    = 6,
    PIC_OPEN_LOOP_DEPTH_MODE    = 7
#endif
} EbPictureDepthMode;

#define EB_SB_DEPTH_MODE              uint8_t
#define SB_SQ_BLOCKS_DEPTH_MODE             1
#define SB_SQ_NON4_BLOCKS_DEPTH_MODE        2
#define SB_OPEN_LOOP_DEPTH_MODE             3
#define SB_FAST_OPEN_LOOP_DEPTH_MODE        4
#define SB_PRED_OPEN_LOOP_DEPTH_MODE        5

typedef enum EbIntrA4x4SearchMethod
{
    INTRA4x4_OFF = 0,
    INTRA4x4_INLINE_SEARCH = 1,
    INTRA4x4_REFINEMENT_SEARCH = 2,
} EbIntrA4x4SearchMethod;

static const int32_t global_motion_threshold[MAX_HIERARCHICAL_LEVEL][MAX_TEMPORAL_LAYERS] = { // [Highest Temporal Layer] [Temporal Layer Index]
    { 2 },
    { 4, 2 },
    { 8, 4, 2 },
    { 16, 8, 4, 2 },
    { 32, 16, 8, 4, 2 },    // Derived by analogy from 4-layer settings
    { 64, 32, 16, 8, 4, 2 }
};

static const int32_t hme_level_0_search_area_multiplier_x[MAX_HIERARCHICAL_LEVEL][MAX_TEMPORAL_LAYERS] = { // [Highest Temporal Layer] [Temporal Layer Index]
    { 100 },
    { 100, 100 },
    { 100, 100, 100 },
    { 200, 140, 100,  70 },
    { 350, 200, 100, 100, 100 },
    { 525, 350, 200, 100, 100, 100 }
};

static const int32_t hme_level_0_search_area_multiplier_y[MAX_HIERARCHICAL_LEVEL][MAX_TEMPORAL_LAYERS] = { // [Highest Temporal Layer] [Temporal Layer Index]
    { 100 },
    { 100, 100 },
    { 100, 100, 100 },
    { 200, 140, 100, 70 },
    { 350, 200, 100, 100, 100 },
    { 525, 350, 200, 100, 100, 100 }
};

typedef enum RasterScanCuIndex
{
    // 2Nx2N [85 partitions]
    RASTER_SCAN_CU_INDEX_64x64 = 0,
    RASTER_SCAN_CU_INDEX_32x32_0 = 1,
    RASTER_SCAN_CU_INDEX_32x32_1 = 2,
    RASTER_SCAN_CU_INDEX_32x32_2 = 3,
    RASTER_SCAN_CU_INDEX_32x32_3 = 4,
    RASTER_SCAN_CU_INDEX_16x16_0 = 5,
    RASTER_SCAN_CU_INDEX_16x16_1 = 6,
    RASTER_SCAN_CU_INDEX_16x16_2 = 7,
    RASTER_SCAN_CU_INDEX_16x16_3 = 8,
    RASTER_SCAN_CU_INDEX_16x16_4 = 9,
    RASTER_SCAN_CU_INDEX_16x16_5 = 10,
    RASTER_SCAN_CU_INDEX_16x16_6 = 11,
    RASTER_SCAN_CU_INDEX_16x16_7 = 12,
    RASTER_SCAN_CU_INDEX_16x16_8 = 13,
    RASTER_SCAN_CU_INDEX_16x16_9 = 14,
    RASTER_SCAN_CU_INDEX_16x16_10 = 15,
    RASTER_SCAN_CU_INDEX_16x16_11 = 16,
    RASTER_SCAN_CU_INDEX_16x16_12 = 17,
    RASTER_SCAN_CU_INDEX_16x16_13 = 18,
    RASTER_SCAN_CU_INDEX_16x16_14 = 19,
    RASTER_SCAN_CU_INDEX_16x16_15 = 20,
    RASTER_SCAN_CU_INDEX_8x8_0 = 21,
    RASTER_SCAN_CU_INDEX_8x8_1 = 22,
    RASTER_SCAN_CU_INDEX_8x8_2 = 23,
    RASTER_SCAN_CU_INDEX_8x8_3 = 24,
    RASTER_SCAN_CU_INDEX_8x8_4 = 25,
    RASTER_SCAN_CU_INDEX_8x8_5 = 26,
    RASTER_SCAN_CU_INDEX_8x8_6 = 27,
    RASTER_SCAN_CU_INDEX_8x8_7 = 28,
    RASTER_SCAN_CU_INDEX_8x8_8 = 29,
    RASTER_SCAN_CU_INDEX_8x8_9 = 30,
    RASTER_SCAN_CU_INDEX_8x8_10 = 31,
    RASTER_SCAN_CU_INDEX_8x8_11 = 32,
    RASTER_SCAN_CU_INDEX_8x8_12 = 33,
    RASTER_SCAN_CU_INDEX_8x8_13 = 34,
    RASTER_SCAN_CU_INDEX_8x8_14 = 35,
    RASTER_SCAN_CU_INDEX_8x8_15 = 36,
    RASTER_SCAN_CU_INDEX_8x8_16 = 37,
    RASTER_SCAN_CU_INDEX_8x8_17 = 38,
    RASTER_SCAN_CU_INDEX_8x8_18 = 39,
    RASTER_SCAN_CU_INDEX_8x8_19 = 40,
    RASTER_SCAN_CU_INDEX_8x8_20 = 41,
    RASTER_SCAN_CU_INDEX_8x8_21 = 42,
    RASTER_SCAN_CU_INDEX_8x8_22 = 43,
    RASTER_SCAN_CU_INDEX_8x8_23 = 44,
    RASTER_SCAN_CU_INDEX_8x8_24 = 45,
    RASTER_SCAN_CU_INDEX_8x8_25 = 46,
    RASTER_SCAN_CU_INDEX_8x8_26 = 47,
    RASTER_SCAN_CU_INDEX_8x8_27 = 48,
    RASTER_SCAN_CU_INDEX_8x8_28 = 49,
    RASTER_SCAN_CU_INDEX_8x8_29 = 50,
    RASTER_SCAN_CU_INDEX_8x8_30 = 51,
    RASTER_SCAN_CU_INDEX_8x8_31 = 52,
    RASTER_SCAN_CU_INDEX_8x8_32 = 53,
    RASTER_SCAN_CU_INDEX_8x8_33 = 54,
    RASTER_SCAN_CU_INDEX_8x8_34 = 55,
    RASTER_SCAN_CU_INDEX_8x8_35 = 56,
    RASTER_SCAN_CU_INDEX_8x8_36 = 57,
    RASTER_SCAN_CU_INDEX_8x8_37 = 58,
    RASTER_SCAN_CU_INDEX_8x8_38 = 59,
    RASTER_SCAN_CU_INDEX_8x8_39 = 60,
    RASTER_SCAN_CU_INDEX_8x8_40 = 61,
    RASTER_SCAN_CU_INDEX_8x8_41 = 62,
    RASTER_SCAN_CU_INDEX_8x8_42 = 63,
    RASTER_SCAN_CU_INDEX_8x8_43 = 64,
    RASTER_SCAN_CU_INDEX_8x8_44 = 65,
    RASTER_SCAN_CU_INDEX_8x8_45 = 66,
    RASTER_SCAN_CU_INDEX_8x8_46 = 67,
    RASTER_SCAN_CU_INDEX_8x8_47 = 68,
    RASTER_SCAN_CU_INDEX_8x8_48 = 69,
    RASTER_SCAN_CU_INDEX_8x8_49 = 70,
    RASTER_SCAN_CU_INDEX_8x8_50 = 71,
    RASTER_SCAN_CU_INDEX_8x8_51 = 72,
    RASTER_SCAN_CU_INDEX_8x8_52 = 73,
    RASTER_SCAN_CU_INDEX_8x8_53 = 74,
    RASTER_SCAN_CU_INDEX_8x8_54 = 75,
    RASTER_SCAN_CU_INDEX_8x8_55 = 76,
    RASTER_SCAN_CU_INDEX_8x8_56 = 77,
    RASTER_SCAN_CU_INDEX_8x8_57 = 78,
    RASTER_SCAN_CU_INDEX_8x8_58 = 79,
    RASTER_SCAN_CU_INDEX_8x8_59 = 80,
    RASTER_SCAN_CU_INDEX_8x8_60 = 81,
    RASTER_SCAN_CU_INDEX_8x8_61 = 82,
    RASTER_SCAN_CU_INDEX_8x8_62 = 83,
    RASTER_SCAN_CU_INDEX_8x8_63 = 84
} RasterScanCuIndex;

static const uint32_t raster_scan_cu_x[CU_MAX_COUNT] =
{
    0,
    0, 32,
    0, 32,
    0, 16, 32, 48,
    0, 16, 32, 48,
    0, 16, 32, 48,
    0, 16, 32, 48,
    0, 8, 16, 24, 32, 40, 48, 56,
    0, 8, 16, 24, 32, 40, 48, 56,
    0, 8, 16, 24, 32, 40, 48, 56,
    0, 8, 16, 24, 32, 40, 48, 56,
    0, 8, 16, 24, 32, 40, 48, 56,
    0, 8, 16, 24, 32, 40, 48, 56,
    0, 8, 16, 24, 32, 40, 48, 56,
    0, 8, 16, 24, 32, 40, 48, 56
};

static const uint32_t raster_scan_cu_y[CU_MAX_COUNT] =
{
    0,
    0, 0,
    32, 32,
    0, 0, 0, 0,
    16, 16, 16, 16,
    32, 32, 32, 32,
    48, 48, 48, 48,
    0, 0, 0, 0, 0, 0, 0, 0,
    8, 8, 8, 8, 8, 8, 8, 8,
    16, 16, 16, 16, 16, 16, 16, 16,
    24, 24, 24, 24, 24, 24, 24, 24,
    32, 32, 32, 32, 32, 32, 32, 32,
    40, 40, 40, 40, 40, 40, 40, 40,
    48, 48, 48, 48, 48, 48, 48, 48,
    56, 56, 56, 56, 56, 56, 56, 56
};

static const uint32_t raster_scan_cu_size[CU_MAX_COUNT] =
{   64,
    32, 32,
    32, 32,
    16, 16, 16, 16,
    16, 16, 16, 16,
    16, 16, 16, 16,
    16, 16, 16, 16,
    8, 8, 8, 8, 8, 8, 8, 8,
    8, 8, 8, 8, 8, 8, 8, 8,
    8, 8, 8, 8, 8, 8, 8, 8,
    8, 8, 8, 8, 8, 8, 8, 8,
    8, 8, 8, 8, 8, 8, 8, 8,
    8, 8, 8, 8, 8, 8, 8, 8,
    8, 8, 8, 8, 8, 8, 8, 8,
    8, 8, 8, 8, 8, 8, 8, 8
};

static const uint32_t RASTER_SCAN_CU_DEPTH[CU_MAX_COUNT] =
{   0,
    1, 1,
    1, 1,
    2, 2, 2, 2,
    2, 2, 2, 2,
    2, 2, 2, 2,
    2, 2, 2, 2,
    3, 3, 3, 3, 3, 3, 3, 3,
    3, 3, 3, 3, 3, 3, 3, 3,
    3, 3, 3, 3, 3, 3, 3, 3,
    3, 3, 3, 3, 3, 3, 3, 3,
    3, 3, 3, 3, 3, 3, 3, 3,
    3, 3, 3, 3, 3, 3, 3, 3,
    3, 3, 3, 3, 3, 3, 3, 3,
    3, 3, 3, 3, 3, 3, 3, 3
};

static const uint32_t raster_scan_to_md_scan[CU_MAX_COUNT] =
{
    0,
    1, 22,
    43, 64,
    2, 7, 23, 28,
    12, 17, 33, 38,
    44, 49, 65, 70,
    54, 59, 75, 80,
    3, 4, 8, 9, 24, 25, 29, 30,
    5, 6, 10, 11, 26, 27, 31, 32,
    13, 14, 18, 19, 34, 35, 39, 40,
    15, 16, 20, 21, 36, 37, 41, 42,
    45, 46, 50, 51, 66, 67, 71, 72,
    47, 48, 52, 53, 68, 69, 73, 74,
    55, 56, 60, 61, 76, 77, 81, 82,
    57, 58, 62, 63, 78, 79, 83, 84
};

static const uint32_t ParentBlockIndex[85] = { 0, 0, 0, 2, 2, 2, 2, 0, 7, 7, 7, 7, 0, 12, 12, 12, 12, 0, 17, 17, 17, 17, 0, 0,
    23, 23, 23, 23, 0, 28, 28, 28, 28, 0, 33, 33, 33, 33, 0, 38, 38, 38, 38, 0, 0,
    44, 44, 44, 44, 0, 49, 49, 49, 49, 0, 54, 54, 54, 54, 0, 59, 59, 59, 59, 0, 0,
    65, 65, 65, 65, 0, 70, 70, 70, 70, 0, 75, 75, 75, 75, 0, 80, 80, 80, 80 };

static const uint32_t md_scan_to_raster_scan[CU_MAX_COUNT] =
{
    0,
    1,
    5, 21, 22, 29, 30,
    6, 23, 24, 31, 32,
    9, 37, 38, 45, 46,
    10, 39, 40, 47, 48,
    2,
    7, 25, 26, 33, 34,
    8, 27, 28, 35, 36,
    11, 41, 42, 49, 50,
    12, 43, 44, 51, 52,
    3,
    13, 53, 54, 61, 62,
    14, 55, 56, 63, 64,
    17, 69, 70, 77, 78,
    18, 71, 72, 79, 80,
    4,
    15, 57, 58, 65, 66,
    16, 59, 60, 67, 68,
    19, 73, 74, 81, 82,
    20, 75, 76, 83, 84
};

static const uint32_t raster_scan_cu_parent_index[CU_MAX_COUNT] =
{   0,
    0, 0,
    0, 0,
    1, 1, 2, 2,
    1, 1, 2, 2,
    3, 3, 4, 4,
    3, 3, 4, 4,
    5, 5, 6, 6, 7, 7, 8, 8,
    5, 5, 6, 6, 7, 7, 8, 8,
    9, 9, 10, 10, 11, 11, 12, 12,
    9, 9, 10, 10, 11, 11, 12, 12,
    13, 13, 14, 14, 15, 15, 16, 16,
    13, 13, 14, 14, 15, 15, 16, 16,
    17, 17, 18, 18, 19, 19, 20, 20,
    17, 17, 18, 18, 19, 19, 20, 20
};

#define UNCOMPRESS_SAD(x) ( ((x) & 0x1FFF)<<(((x)>>13) & 7) )

static const uint32_t MD_SCAN_TO_OIS_32x32_SCAN[CU_MAX_COUNT] =
{
    /*0  */0,
    /*1  */0,
    /*2  */0,
    /*3  */0,
    /*4  */0,
    /*5  */0,
    /*6  */0,
    /*7  */0,
    /*8  */0,
    /*9  */0,
    /*10 */0,
    /*11 */0,
    /*12 */0,
    /*13 */0,
    /*14 */0,
    /*15 */0,
    /*16 */0,
    /*17 */0,
    /*18 */0,
    /*19 */0,
    /*20 */0,
    /*21 */0,
    /*22 */1,
    /*23 */1,
    /*24 */1,
    /*25 */1,
    /*26 */1,
    /*27 */1,
    /*28 */1,
    /*29 */1,
    /*30 */1,
    /*31 */1,
    /*32 */1,
    /*33 */1,
    /*34 */1,
    /*35 */1,
    /*36 */1,
    /*37 */1,
    /*38 */1,
    /*39 */1,
    /*40 */1,
    /*41 */1,
    /*42 */1,
    /*43 */2,
    /*44 */2,
    /*45 */2,
    /*46 */2,
    /*47 */2,
    /*48 */2,
    /*49 */2,
    /*50 */2,
    /*51 */2,
    /*52 */2,
    /*53 */2,
    /*54 */2,
    /*55 */2,
    /*56 */2,
    /*57 */2,
    /*58 */2,
    /*59 */2,
    /*60 */2,
    /*61 */2,
    /*62 */2,
    /*63 */2,
    /*64 */3,
    /*65 */3,
    /*66 */3,
    /*67 */3,
    /*68 */3,
    /*69 */3,
    /*70 */3,
    /*71 */3,
    /*72 */3,
    /*73 */3,
    /*74 */3,
    /*75 */3,
    /*76 */3,
    /*77 */3,
    /*78 */3,
    /*79 */3,
    /*80 */3,
    /*81 */3,
    /*82 */3,
    /*83 */3,
    /*84 */3,
};

#if SCREEN_CONTENT_SETTINGS
#define SC_MAX_LEVEL 2 // 2 sets of HME/ME settings are used depending on the scene content mode

/******************************************************************************
                            ME/HME settings
*******************************************************************************/
#if NEW_PRESETS
//     M0    M1    M2    M3    M4    M5    M6    M7    M8    M9    M10    M11    M12
static const uint8_t enable_hme_level0_flag[SC_MAX_LEVEL][INPUT_SIZE_COUNT][MAX_SUPPORTED_MODES] = {
    {
        {   1,    1,    1,    1,    1,    1,    1,    1,    1,    1,    1,    1,    1 },      // INPUT_SIZE_576p_RANGE_OR_LOWER
        {   1,    1,    1,    1,    1,    1,    1,    1,    1,    1,    1,    1,    1 },      // INPUT_SIZE_720P_RANGE/INPUT_SIZE_1080i_RANGE
        {   1,    1,    1,    1,    1,    1,    1,    1,    1,    1,    1,    1,    1 },      // INPUT_SIZE_1080p_RANGE
        {   1,    1,    1,    1,    1,    1,    1,    1,    1,    1,    1,    1,    1 },      // INPUT_SIZE_4K_RANGE
    },{
        {   1,    1,    1,    1,    1,    1,    1,    1,    1,    1,    1,    1,    1 },      // INPUT_SIZE_576p_RANGE_OR_LOWER
        {   1,    1,    1,    1,    1,    1,    1,    1,    1,    1,    1,    1,    1 },      // INPUT_SIZE_720P_RANGE/INPUT_SIZE_1080i_RANGE
        {   1,    1,    1,    1,    1,    1,    1,    1,    1,    1,    1,    1,    1 },      // INPUT_SIZE_1080p_RANGE
        {   1,    1,    1,    1,    1,    1,    1,    1,    1,    1,    1,    1,    1 },      // INPUT_SIZE_4K_RANGE
    }
};

static const uint16_t hme_level0_total_search_area_width[SC_MAX_LEVEL][INPUT_SIZE_COUNT][MAX_SUPPORTED_MODES] = {
    {
        {  48,   48,   48,   48,   48,   48,   48,   48,   48,   48,   48,   48,   48 },
#if M9_HME
        { 112,  112,  112,  112,  112,   48,   48,   48,   48,   48,   48,   48,   48 },
        { 128,  128,  128,  128,  128,   48,   48,   48,   48,   48,   48,   48,   48 },
        { 128,  128,  128,  128,  128,   96,   96,   96,   96,   96,   96,   96,   96 },
#else
        { 112,  112,  112,  112,  112,  112,   64,   64,   64,   64,   64,   64,   64 },
        { 128,  128,  128,  128,  128,  128,   96,   96,   96,   96,   96,   96,   96 },
        { 128,  128,  128,  128,  128,  128,  128,  128,  128,  128,  128,  128,  128 }
#endif
     } , {
        { 128,  128,  128,  128,  128,  128,  128,  128,  128,  128,  128,  128,  128 },
        { 128,  128,  128,  128,  128,  128,  128,  128,  128,  128,  128,  128,  128 },
        { 128,  128,  128,  128,  128,  128,  128,  128,  128,  128,  128,  128,  128 },
        { 128,  128,  128,  128,  128,  128,  128,  128,  128,  128,  128,  128,  128 }
    }
};

static const uint16_t hme_level0_search_area_in_width_array_left[SC_MAX_LEVEL][INPUT_SIZE_COUNT][MAX_SUPPORTED_MODES] = {
    {
        {  24,   24,   24,   24,   24,   24,   24,   24,   24,   24,   24,   24,   24 },
#if M9_HME
        {  56,   56,   56,   56,   56,   24,   24,   24,   24,   24,   24,   24,   24 },
        {  64,   64,   64,   64,   64,   24,   24,   24,   24,   24,   24,   24,   24 },
        {  64,   64,   64,   64,   64,   48,   48,   48,   48,   48,   48,   48,   48 }
#else
        {  56,   56,   56,   56,   56,   56,   32,   32,   32,   32,   32,   32,   32 },
        {  64,   64,   64,   64,   64,   64,   48,   48,   48,   48,   48,   48,   48 },
        {  64,   64,   64,   64,   64,   64,   64,   64,   64,   64,   64,   64,   64 }
#endif
    } , {
        {  64,   64,   64,   64,   64,   64,   64,   64,   64,   64,   64,   64,   64 },
        {  64,   64,   64,   64,   64,   64,   64,   64,   64,   64,   64,   64,   64 },
        {  64,   64,   64,   64,   64,   64,   64,   64,   64,   64,   64,   64,   64 },
        {  64,   64,   64,   64,   64,   64,   64,   64,   64,   64,   64,   64,   64 }
    }
};
static const uint16_t hme_level0_search_area_in_width_array_right[SC_MAX_LEVEL][INPUT_SIZE_COUNT][MAX_SUPPORTED_MODES] = {
    {
        {  24,   24,   24,   24,   24,   24,   24,   24,   24,   24,   24,   24,   24 },
#if M9_HME
        {  56,   56,   56,   56,   56,   24,   24,   24,   24,   24,   24,   24,   24 },
        {  64,   64,   64,   64,   64,   24,   24,   24,   24,   24,   24,   24,   24 },
        {  64,   64,   64,   64,   64,   48,   48,   48,   48,   48,   48,   48,   48 }
#else
        {  56,   56,   56,   56,   56,   56,   32,   32,   32,   32,   32,   32,   32 },
        {  64,   64,   64,   64,   64,   64,   48,   48,   48,   48,   48,   48,   48 },
        {  64,   64,   64,   64,   64,   64,   64,   64,   64,   64,   64,   64,   64 }
#endif
    } , {
        {  64,   64,   64,   64,   64,   64,   64,   64,   64,   64,   64,   64,   64 },
        {  64,   64,   64,   64,   64,   64,   64,   64,   64,   64,   64,   64,   64 },
        {  64,   64,   64,   64,   64,   64,   64,   64,   64,   64,   64,   64,   64 },
        {  64,   64,   64,   64,   64,   64,   64,   64,   64,   64,   64,   64,   64 }
    }
};
static const uint16_t hme_level0_total_search_area_height[SC_MAX_LEVEL][INPUT_SIZE_COUNT][MAX_SUPPORTED_MODES] = {
    {
#if M9_HME
        {  40,   40,   40,   40,   40,   24,   24,   24,   24,   24,   24,   24,   24 },
        {  64,   64,   64,   64,   64,   24,   24,   24,   24,   24,   24,   24,   24 },
        {  80,   80,   80,   80,   80,   24,   24,   24,   24,   24,   24,   24,   24 },
        {  80,   80,   80,   80,   80,   24,   24,   24,   24,   24,   24,   24,   24 }
#else
        {  40,   40,   40,   40,   40,   40,   40,   40,   40,   40,   40,   40,   40 },
        {  64,   64,   64,   64,   64,   64,   48,   48,   48,   48,   48,   48,   48 },
        {  80,   80,   80,   80,   80,   80,   48,   48,   48,   48,   48,   48,   48 },
        {  80,   80,   80,   80,   80,   80,   80,   80,   80,   80,   80,   80,   80 }
#endif
    } , {
        {  80,   80,   80,   80,   80,   80,   80,   80,   80,   80,   80,   80,   80 },
        {  80,   80,   80,   80,   80,   80,   80,   80,   80,   80,   80,   80,   80 },
        {  80,   80,   80,   80,   80,   80,   80,   80,   80,   80,   80,   80,   80 },
        {  80,   80,   80,   80,   80,   80,   80,   80,   80,   80,   80,   80,   80 }
    }
};
static const uint16_t hme_level0_search_area_in_height_array_top[SC_MAX_LEVEL][INPUT_SIZE_COUNT][MAX_SUPPORTED_MODES] = {
    {
#if M9_HME
        {  20,   20,   20,   20,   20,   12,   12,   12,   12,   12,   12,   12,   12 },
        {  32,   32,   32,   32,   32,   12,   12,   12,   12,   12,   12,   12,   12 },
        {  40,   40,   40,   40,   40,   12,   12,   12,   12,   12,   12,   12,   12 },
        {  40,   40,   40,   40,   40,   12,   12,   12,   12,   12,   12,   12,   12 }
#else
        {  20,   20,   20,   20,   20,   20,   20,   20,   20,   20,   20,   20,   20 },
        {  32,   32,   32,   32,   32,   32,   24,   24,   24,   24,   24,   24,   24 },
        {  40,   40,   40,   40,   40,   40,   24,   24,   24,   24,   24,   24,   24 },
        {  40,   40,   40,   40,   40,   40,   40,   40,   40,   40,   40,   40,   40 }
#endif
    } , {
        {  40,   40,   40,   40,   40,   40,   40,   40,   40,   40,   40,   40,   40 },
        {  40,   40,   40,   40,   40,   40,   40,   40,   40,   40,   40,   40,   40 },
        {  40,   40,   40,   40,   40,   40,   40,   40,   40,   40,   40,   40,   40 },
        {  40,   40,   40,   40,   40,   40,   40,   40,   40,   40,   40,   40,   40 }
    }
};
static const uint16_t hme_level0_search_area_in_height_array_bottom[SC_MAX_LEVEL][INPUT_SIZE_COUNT][MAX_SUPPORTED_MODES] = {
    {
#if M9_HME
        {  20,   20,   20,   20,   20,   12,   12,   12,   12,   12,   12,   12,   12 },
        {  32,   32,   32,   32,   32,   12,   12,   12,   12,   12,   12,   12,   12 },
        {  40,   40,   40,   40,   40,   12,   12,   12,   12,   12,   12,   12,   12 },
        {  40,   40,   40,   40,   40,   12,   12,   12,   12,   12,   12,   12,   12 }
#else
        {  20,   20,   20,   20,   20,   20,   20,   20,   20,   20,   20,   20,   20 },
        {  32,   32,   32,   32,   32,   32,   24,   24,   24,   24,   24,   24,   24 },
        {  40,   40,   40,   40,   40,   40,   24,   24,   24,   24,   24,   24,   24 },
        {  40,   40,   40,   40,   40,   40,   40,   40,   40,   40,   40,   40,   40 }
#endif
    }, {
        {  40,   40,   40,   40,   40,   40,   40,   40,   40,   40,   40,   40,   40 },
        {  40,   40,   40,   40,   40,   40,   40,   40,   40,   40,   40,   40,   40 },
        {  40,   40,   40,   40,   40,   40,   40,   40,   40,   40,   40,   40,   40 },
        {  40,   40,   40,   40,   40,   40,   40,   40,   40,   40,   40,   40,   40 }
    }
};

// HME LEVEL 1
   //      M0    M1    M2    M3    M4    M5    M6    M7    M8    M9    M10    M11    M12
static const uint8_t enable_hme_level1_flag[SC_MAX_LEVEL][INPUT_SIZE_COUNT][MAX_SUPPORTED_MODES] = {
#if M9_HME
    {
        {   1,    1,    1,    1,    1,    1,    1,    1,    1,    0,    0,     0,    0 },      // INPUT_SIZE_576p_RANGE_OR_LOWER
        {   1,    1,    1,    1,    1,    1,    1,    1,    1,    0,    0,     0,    0 },      // INPUT_SIZE_720P_RANGE/INPUT_SIZE_1080i_RANGE
        {   1,    1,    1,    1,    1,    1,    1,    1,    1,    0,    0,     0,    0 },      // INPUT_SIZE_1080p_RANGE
        {   1,    1,    1,    1,    1,    1,    1,    1,    1,    0,    0,     0,    0 }       // INPUT_SIZE_4K_RANGE
    }, {
        {   1,    1,    0,    0,    0,    0,    0,    0,    1,    0,    0,     0,    0 },      // INPUT_SIZE_576p_RANGE_OR_LOWER
        {   1,    1,    0,    0,    0,    0,    0,    0,    1,    0,    0,     0,    0 },      // INPUT_SIZE_720P_RANGE/INPUT_SIZE_1080i_RANGE
        {   1,    1,    0,    0,    0,    0,    0,    0,    1,    0,    0,     0,    0 },      // INPUT_SIZE_1080p_RANGE
        {   1,    1,    0,    0,    0,    0,    0,    0,    1,    0,    0,     0,    0 }       // INPUT_SIZE_4K_RANGE
    }
#else
    {   1,    1,    1,    1,    1,    1,    1,    1,    1,    1,    1,     1,    1 },      // INPUT_SIZE_576p_RANGE_OR_LOWER
    {   1,    1,    1,    1,    1,    1,    1,    1,    1,    1,    1,     1,    1 },      // INPUT_SIZE_720P_RANGE/INPUT_SIZE_1080i_RANGE
    {   1,    1,    1,    1,    1,    1,    1,    1,    1,    1,    1,     1,    1 },      // INPUT_SIZE_1080p_RANGE
    {   1,    1,    1,    1,    1,    1,    1,    1,    1,    1,    1,     1,    1 }       // INPUT_SIZE_4K_RANGE
#endif
};
static const uint16_t hme_level1_search_area_in_width_array_left[SC_MAX_LEVEL][INPUT_SIZE_COUNT][MAX_SUPPORTED_MODES] = {
    {
        {  16,   16,   16,   16,   16,    8,    8,    8,    8,    8,    8,    8,     8 },
        {  16,   16,   16,   16,   16,    8,    8,    8,    8,    8,    8,    8,     8 },
        {  16,   16,   16,   16,   16,    8,    8,    8,    8,    8,    8,    8,     8 },
        {  16,   16,   16,   16,   16,    8,    8,    8,    8,    8,    8,    8,     8 }
    } , {
        {  16,   16,   16,   16,   16,    8,    8,    8,   32,    8,    8,    8,     8 },
        {  16,   16,   16,   16,   16,    8,    8,    8,   32,    8,    8,    8,     8 },
        {  16,   16,   16,   16,   16,    8,    8,    8,   32,    8,    8,    8,     8 },
        {  16,   16,   16,   16,   16,    8,    8,    8,   32,    8,    8,    8,     8 }
    }
};
static const uint16_t hme_level1_search_area_in_width_array_right[SC_MAX_LEVEL][INPUT_SIZE_COUNT][MAX_SUPPORTED_MODES] = {
    {
        {  16,   16,   16,   16,   16,    8,    8,    8,    8,    8,    8,    8,     8 },
        {  16,   16,   16,   16,   16,    8,    8,    8,    8,    8,    8,    8,     8 },
        {  16,   16,   16,   16,   16,    8,    8,    8,    8,    8,    8,    8,     8 },
        {  16,   16,   16,   16,   16,    8,    8,    8,    8,    8,    8,    8,     8 }
    } , {
        {  16,   16,   16,   16,   16,    8,    8,    8,   32,    8,    8,    8,     8 },
        {  16,   16,   16,   16,   16,    8,    8,    8,   32,    8,    8,    8,     8 },
        {  16,   16,   16,   16,   16,    8,    8,    8,   32,    8,    8,    8,     8 },
        {  16,   16,   16,   16,   16,    8,    8,    8,   32,    8,    8,    8,     8 }
    }
};
static const uint16_t hme_level1_search_area_in_height_array_top[SC_MAX_LEVEL][INPUT_SIZE_COUNT][MAX_SUPPORTED_MODES] = {
    {
        {  16,   16,   16,   16,   16,    8,    8,    8,    8,    8,    8,    8,     8 },
        {  16,   16,   16,   16,   16,    8,    8,    8,    8,    8,    8,    8,     8 },
        {  16,   16,   16,   16,   16,    8,    8,    8,    8,    8,    8,    8,     8 },
        {  16,   16,   16,   16,   16,    8,    8,    8,    8,    8,    8,    8,     8 }
    } , {
        {  16,   16,   16,   16,   16,    8,    8,    8,   32,    8,    8,    8,     8 },
        {  16,   16,   16,   16,   16,    8,    8,    8,   32,    8,    8,    8,     8 },
        {  16,   16,   16,   16,   16,    8,    8,    8,   32,    8,    8,    8,     8 },
        {  16,   16,   16,   16,   16,    8,    8,    8,   32,    8,    8,    8,     8 }
    }
};
static const uint16_t hme_level1_search_area_in_height_array_bottom[SC_MAX_LEVEL][INPUT_SIZE_COUNT][MAX_SUPPORTED_MODES] = {
    {
        {  16,   16,   16,   16,   16,    8,    8,    8,    8,    8,    8,    8,     8 },
        {  16,   16,   16,   16,   16,    8,    8,    8,    8,    8,    8,    8,     8 },
        {  16,   16,   16,   16,   16,    8,    8,    8,    8,    8,    8,    8,     8 },
        {  16,   16,   16,   16,   16,    8,    8,    8,    8,    8,    8,    8,     8 }
    } , {
        {  16,   16,   16,   16,   16,    8,    8,    8,   32,    8,    8,    8,     8 },
        {  16,   16,   16,   16,   16,    8,    8,    8,   32,    8,    8,    8,     8 },
        {  16,   16,   16,   16,   16,    8,    8,    8,   32,    8,    8,    8,     8 },
        {  16,   16,   16,   16,   16,    8,    8,    8,   32,    8,    8,    8,     8 }
    }
};
// HME LEVEL 2
    //     M0    M1    M2    M3    M4    M5    M6    M7    M8    M9    M10    M11    M12
static const uint8_t enable_hme_level2_flag[SC_MAX_LEVEL][INPUT_SIZE_COUNT][MAX_SUPPORTED_MODES] = {
#if M9_HME
    {
        {   1,    1,    1,    1,    1,    1,    1,    1,    1,    0,    0,     0,    0 },      // INPUT_SIZE_576p_RANGE_OR_LOWER
        {   1,    1,    1,    1,    1,    1,    1,    1,    1,    0,    0,     0,    0 },      // INPUT_SIZE_720P_RANGE/INPUT_SIZE_1080i_RANGE
        {   1,    1,    1,    1,    1,    1,    1,    1,    1,    0,    0,     0,    0 },      // INPUT_SIZE_1080p_RANGE
        {   1,    1,    1,    1,    1,    1,    1,    1,    1,    0,    0,     0,    0 }       // INPUT_SIZE_4K_RANGE
    },{
        {   1,    1,    0,    0,    0,    0,    0,    0,    0,    0,    0,     0,    0 },      // INPUT_SIZE_576p_RANGE_OR_LOWER
        {   1,    1,    0,    0,    0,    0,    0,    0,    0,    0,    0,     0,    0 },      // INPUT_SIZE_720P_RANGE/INPUT_SIZE_1080i_RANGE
        {   1,    1,    0,    0,    0,    0,    0,    0,    0,    0,    0,     0,    0 },      // INPUT_SIZE_1080p_RANGE
        {   1,    1,    0,    0,    0,    0,    0,    0,    0,    0,    0,     0,    0 }       // INPUT_SIZE_4K_RANGE
    }
#else
    {   1,    1,    1,    1,    1,    1,    1,    1,    1,    1,    1,     1,    1 },      // INPUT_SIZE_576p_RANGE_OR_LOWER
    {   1,    1,    1,    1,    1,    1,    1,    1,    1,    1,    1,     1,    1 },      // INPUT_SIZE_720P_RANGE/INPUT_SIZE_1080i_RANGE
    {   1,    1,    1,    1,    1,    1,    1,    1,    1,    1,    1,     1,    1 },      // INPUT_SIZE_1080p_RANGE
    {   1,    1,    1,    1,    1,    1,    1,    1,    1,    1,    1,     1,    1 }       // INPUT_SIZE_4K_RANGE
#endif
};
static const uint16_t hme_level2_search_area_in_width_array_left[SC_MAX_LEVEL][INPUT_SIZE_COUNT][MAX_SUPPORTED_MODES] = {
    {
        {   8,    8,    8,    8,    8,    4,    4,    4,    4,    4,    4,     4,    4 },
        {   8,    8,    8,    8,    8,    4,    4,    4,    4,    4,    4,     4,    4 },
        {   8,    8,    8,    8,    8,    4,    4,    4,    4,    4,    4,     4,    4 },
        {   8,    8,    8,    8,    8,    4,    4,    4,    4,    4,    4,     4,    4 }
    } , {
        {   8,    8,    8,    8,    8,    4,    4,    4,    4,    4,    4,     4,    4 },
        {   8,    8,    8,    8,    8,    4,    4,    4,    4,    4,    4,     4,    4 },
        {   8,    8,    8,    8,    8,    4,    4,    4,    4,    4,    4,     4,    4 },
        {   8,    8,    8,    8,    8,    4,    4,    4,    4,    4,    4,     4,    4 }
    }
};
static const uint16_t hme_level2_search_area_in_width_array_right[SC_MAX_LEVEL][INPUT_SIZE_COUNT][MAX_SUPPORTED_MODES] = {
    {
        {   8,    8,    8,    8,    8,    4,    4,    4,    4,    4,    4,     4,    4 },
        {   8,    8,    8,    8,    8,    4,    4,    4,    4,    4,    4,     4,    4 },
        {   8,    8,    8,    8,    8,    4,    4,    4,    4,    4,    4,     4,    4 },
        {   8,    8,    8,    8,    8,    4,    4,    4,    4,    4,    4,     4,    4 }
    } , {
        {   8,    8,    8,    8,    8,    4,    4,    4,    4,    4,    4,     4,    4 },
        {   8,    8,    8,    8,    8,    4,    4,    4,    4,    4,    4,     4,    4 },
        {   8,    8,    8,    8,    8,    4,    4,    4,    4,    4,    4,     4,    4 },
        {   8,    8,    8,    8,    8,    4,    4,    4,    4,    4,    4,     4,    4 }
    }
};
static const uint16_t hme_level2_search_area_in_height_array_top[SC_MAX_LEVEL][INPUT_SIZE_COUNT][MAX_SUPPORTED_MODES] = {
    {
        {   8,    8,    8,    8,    8,    4,    4,    4,    4,    4,    4,     4,    4 },
        {   8,    8,    8,    8,    8,    4,    4,    4,    4,    4,    4,     4,    4 },
        {   8,    8,    8,    8,    8,    4,    4,    4,    4,    4,    4,     4,    4 },
        {   8,    8,    8,    8,    8,    4,    4,    4,    4,    4,    4,     4,    4 }
    } , {
        {   8,    8,    8,    8,    8,    4,    4,    4,    4,    4,    4,     4,    4 },
        {   8,    8,    8,    8,    8,    4,    4,    4,    4,    4,    4,     4,    4 },
        {   8,    8,    8,    8,    8,    4,    4,    4,    4,    4,    4,     4,    4 },
        {   8,    8,    8,    8,    8,    4,    4,    4,    4,    4,    4,     4,    4 }
    }
};
static const uint16_t hme_level2_search_area_in_height_array_bottom[SC_MAX_LEVEL][INPUT_SIZE_COUNT][MAX_SUPPORTED_MODES] = {
    {
        {   8,    8,    8,    8,    8,    4,    4,    4,    4,    4,    4,     4,    4 },
        {   8,    8,    8,    8,    8,    4,    4,    4,    4,    4,    4,     4,    4 },
        {   8,    8,    8,    8,    8,    4,    4,    4,    4,    4,    4,     4,    4 },
        {   8,    8,    8,    8,    8,    4,    4,    4,    4,    4,    4,     4,    4 }
    } , {
        {   8,    8,    8,    8,    8,    4,    4,    4,    4,    4,    4,     4,    4 },
        {   8,    8,    8,    8,    8,    4,    4,    4,    4,    4,    4,     4,    4 },
        {   8,    8,    8,    8,    8,    4,    4,    4,    4,    4,    4,     4,    4 },
        {   8,    8,    8,    8,    8,    4,    4,    4,    4,    4,    4,     4,    4 }
    }
};
#else
//     M0    M1    M2    M3    M4    M5    M6    M7    M8    M9    M10    M11    M12
static const uint8_t enable_hme_level0_flag[INPUT_SIZE_COUNT][MAX_SUPPORTED_MODES] = {
    {   1,    1,    1,    1,    1,    1,    1,    1,    1,    1,    1,    1,    1 },      // INPUT_SIZE_576p_RANGE_OR_LOWER
    {   1,    1,    1,    1,    1,    1,    1,    1,    1,    1,    1,    1,    1 },      // INPUT_SIZE_720P_RANGE/INPUT_SIZE_1080i_RANGE
    {   1,    1,    1,    1,    1,    1,    1,    1,    1,    1,    1,    1,    1 },      // INPUT_SIZE_1080p_RANGE
    {   1,    1,    1,    1,    1,    1,    1,    1,    1,    1,    1,    1,    1 },      // INPUT_SIZE_4K_RANGE
};

static const uint16_t hme_level0_total_search_area_width[SC_MAX_LEVEL][INPUT_SIZE_COUNT][MAX_SUPPORTED_MODES] = {
    {
        {  48,   48,   48,   48,   48,   48,   48,   48,   48,   48,   48,   48,   48 },
#if M9_HME
        { 112,  112,  112,  112,  112,  112,   64,   64,   64,   48,   48,   48,   48 },
        { 128,  128,  128,  128,  128,  128,   96,   96,   96,   48,   48,   48,   48 },
        { 128,  128,  128,  128,  128,  128,  128,  128,  128,   96,   96,   96,   96 },
#else
        { 112,  112,  112,  112,  112,  112,   64,   64,   64,   64,   64,   64,   64 },
        { 128,  128,  128,  128,  128,  128,   96,   96,   96,   96,   96,   96,   96 },
        { 128,  128,  128,  128,  128,  128,  128,  128,  128,  128,  128,  128,  128 }
#endif
     } , {
        { 128,  128,  128,  128,  128,  128,  128,  128,  128,  128,  128,  128,  128 },
        { 128,  128,  128,  128,  128,  128,  128,  128,  128,  128,  128,  128,  128 },
        { 128,  128,  128,  128,  128,  128,  128,  128,  128,  128,  128,  128,  128 },
        { 128,  128,  128,  128,  128,  128,  128,  128,  128,  128,  128,  128,  128 }
    }
};

static const uint16_t hme_level0_search_area_in_width_array_left[SC_MAX_LEVEL][INPUT_SIZE_COUNT][MAX_SUPPORTED_MODES] = {
    {
        {  24,   24,   24,   24,   24,   24,   24,   24,   24,   24,   24,   24,   24 },
#if M9_HME
        {  56,   56,   56,   56,   56,   56,   32,   32,   32,   24,   24,   24,   24 },
        {  64,   64,   64,   64,   64,   64,   48,   48,   48,   24,   24,   24,   24 },
        {  64,   64,   64,   64,   64,   64,   64,   64,   64,   48,   48,   48,   48 }
#else
        {  56,   56,   56,   56,   56,   56,   32,   32,   32,   32,   32,   32,   32 },
        {  64,   64,   64,   64,   64,   64,   48,   48,   48,   48,   48,   48,   48 },
        {  64,   64,   64,   64,   64,   64,   64,   64,   64,   64,   64,   64,   64 }
#endif
    } , {
        {  64,   64,   64,   64,   64,   64,   64,   64,   64,   64,   64,   64,   64 },
        {  64,   64,   64,   64,   64,   64,   64,   64,   64,   64,   64,   64,   64 },
        {  64,   64,   64,   64,   64,   64,   64,   64,   64,   64,   64,   64,   64 },
        {  64,   64,   64,   64,   64,   64,   64,   64,   64,   64,   64,   64,   64 }
    }
};
static const uint16_t hme_level0_search_area_in_width_array_right[SC_MAX_LEVEL][INPUT_SIZE_COUNT][MAX_SUPPORTED_MODES] = {
    {
        {  24,   24,   24,   24,   24,   24,   24,   24,   24,   24,   24,   24,   24 },
#if M9_HME
        {  56,   56,   56,   56,   56,   56,   32,   32,   32,   24,   24,   24,   24 },
        {  64,   64,   64,   64,   64,   64,   48,   48,   48,   24,   24,   24,   24 },
        {  64,   64,   64,   64,   64,   64,   64,   64,   64,   48,   48,   48,   48 }
#else
        {  56,   56,   56,   56,   56,   56,   32,   32,   32,   32,   32,   32,   32 },
        {  64,   64,   64,   64,   64,   64,   48,   48,   48,   48,   48,   48,   48 },
        {  64,   64,   64,   64,   64,   64,   64,   64,   64,   64,   64,   64,   64 }
#endif
    } , {
        {  64,   64,   64,   64,   64,   64,   64,   64,   64,   64,   64,   64,   64 },
        {  64,   64,   64,   64,   64,   64,   64,   64,   64,   64,   64,   64,   64 },
        {  64,   64,   64,   64,   64,   64,   64,   64,   64,   64,   64,   64,   64 },
        {  64,   64,   64,   64,   64,   64,   64,   64,   64,   64,   64,   64,   64 }
    }
};
static const uint16_t hme_level0_total_search_area_height[SC_MAX_LEVEL][INPUT_SIZE_COUNT][MAX_SUPPORTED_MODES] = {
    {
#if M9_HME
        {  40,   40,   40,   40,   40,   40,   40,   40,   40,   24,   24,   24,   24 },
        {  64,   64,   64,   64,   64,   64,   48,   48,   48,   24,   24,   24,   24 },
        {  80,   80,   80,   80,   80,   80,   48,   48,   48,   24,   24,   24,   24 },
        {  80,   80,   80,   80,   80,   80,   80,   80,   80,   24,   24,   24,   24 }
#else
        {  40,   40,   40,   40,   40,   40,   40,   40,   40,   40,   40,   40,   40 },
        {  64,   64,   64,   64,   64,   64,   48,   48,   48,   48,   48,   48,   48 },
        {  80,   80,   80,   80,   80,   80,   48,   48,   48,   48,   48,   48,   48 },
        {  80,   80,   80,   80,   80,   80,   80,   80,   80,   80,   80,   80,   80 }
#endif
    } , {
        {  80,   80,   80,   80,   80,   80,   80,   80,   80,   80,   80,   80,   80 },
        {  80,   80,   80,   80,   80,   80,   80,   80,   80,   80,   80,   80,   80 },
        {  80,   80,   80,   80,   80,   80,   80,   80,   80,   80,   80,   80,   80 },
        {  80,   80,   80,   80,   80,   80,   80,   80,   80,   80,   80,   80,   80 }
    }
};
static const uint16_t hme_level0_search_area_in_height_array_top[SC_MAX_LEVEL][INPUT_SIZE_COUNT][MAX_SUPPORTED_MODES] = {
    {
#if M9_HME
        {  20,   20,   20,   20,   20,   20,   20,   20,   20,   12,   12,   12,   12 },
        {  32,   32,   32,   32,   32,   32,   24,   24,   24,   12,   12,   12,   12 },
        {  40,   40,   40,   40,   40,   40,   24,   24,   24,   12,   12,   12,   12 },
        {  40,   40,   40,   40,   40,   40,   40,   40,   40,   12,   12,   12,   12 }
#else
        {  20,   20,   20,   20,   20,   20,   20,   20,   20,   20,   20,   20,   20 },
        {  32,   32,   32,   32,   32,   32,   24,   24,   24,   24,   24,   24,   24 },
        {  40,   40,   40,   40,   40,   40,   24,   24,   24,   24,   24,   24,   24 },
        {  40,   40,   40,   40,   40,   40,   40,   40,   40,   40,   40,   40,   40 }
#endif
    } , {
        {  40,   40,   40,   40,   40,   40,   40,   40,   40,   40,   40,   40,   40 },
        {  40,   40,   40,   40,   40,   40,   40,   40,   40,   40,   40,   40,   40 },
        {  40,   40,   40,   40,   40,   40,   40,   40,   40,   40,   40,   40,   40 },
        {  40,   40,   40,   40,   40,   40,   40,   40,   40,   40,   40,   40,   40 }
    }
};
static const uint16_t hme_level0_search_area_in_height_array_bottom[SC_MAX_LEVEL][INPUT_SIZE_COUNT][MAX_SUPPORTED_MODES] = {
    {
#if M9_HME
        {  20,   20,   20,   20,   20,   20,   20,   20,   20,   12,   12,   12,   12 },
        {  32,   32,   32,   32,   32,   32,   24,   24,   24,   12,   12,   12,   12 },
        {  40,   40,   40,   40,   40,   40,   24,   24,   24,   12,   12,   12,   12 },
        {  40,   40,   40,   40,   40,   40,   40,   40,   40,   12,   12,   12,   12 }
#else
        {  20,   20,   20,   20,   20,   20,   20,   20,   20,   20,   20,   20,   20 },
        {  32,   32,   32,   32,   32,   32,   24,   24,   24,   24,   24,   24,   24 },
        {  40,   40,   40,   40,   40,   40,   24,   24,   24,   24,   24,   24,   24 },
        {  40,   40,   40,   40,   40,   40,   40,   40,   40,   40,   40,   40,   40 }
#endif
    }, {
        {  40,   40,   40,   40,   40,   40,   40,   40,   40,   40,   40,   40,   40 },
        {  40,   40,   40,   40,   40,   40,   40,   40,   40,   40,   40,   40,   40 },
        {  40,   40,   40,   40,   40,   40,   40,   40,   40,   40,   40,   40,   40 },
        {  40,   40,   40,   40,   40,   40,   40,   40,   40,   40,   40,   40,   40 }
    }
};

// HME LEVEL 1
//      M0    M1    M2    M3    M4    M5    M6    M7    M8    M9    M10    M11    M12
static const uint8_t enable_hme_level1_flag[INPUT_SIZE_COUNT][MAX_SUPPORTED_MODES] = {
#if M9_HME
    {   1,    1,    1,    1,    1,    1,    1,    1,    1,    0,    0,     0,    0 },      // INPUT_SIZE_576p_RANGE_OR_LOWER
    {   1,    1,    1,    1,    1,    1,    1,    1,    1,    0,    0,     0,    0 },      // INPUT_SIZE_720P_RANGE/INPUT_SIZE_1080i_RANGE
    {   1,    1,    1,    1,    1,    1,    1,    1,    1,    0,    0,     0,    0 },      // INPUT_SIZE_1080p_RANGE
    {   1,    1,    1,    1,    1,    1,    1,    1,    1,    0,    0,     0,    0 }       // INPUT_SIZE_4K_RANGE
#else
    {   1,    1,    1,    1,    1,    1,    1,    1,    1,    1,    1,     1,    1 },      // INPUT_SIZE_576p_RANGE_OR_LOWER
    {   1,    1,    1,    1,    1,    1,    1,    1,    1,    1,    1,     1,    1 },      // INPUT_SIZE_720P_RANGE/INPUT_SIZE_1080i_RANGE
    {   1,    1,    1,    1,    1,    1,    1,    1,    1,    1,    1,     1,    1 },      // INPUT_SIZE_1080p_RANGE
    {   1,    1,    1,    1,    1,    1,    1,    1,    1,    1,    1,     1,    1 }       // INPUT_SIZE_4K_RANGE
#endif
};
static const uint16_t hme_level1_search_area_in_width_array_left[SC_MAX_LEVEL][INPUT_SIZE_COUNT][MAX_SUPPORTED_MODES] = {
    {
        {  16,   16,   16,   16,   16,   16,    8,    8,    8,    8,    8,    8,     8 },
        {  16,   16,   16,   16,   16,   16,    8,    8,    8,    8,    8,    8,     8 },
        {  16,   16,   16,   16,   16,   16,    8,    8,    8,    8,    8,    8,     8 },
        {  16,   16,   16,   16,   16,   16,    8,    8,    8,    8,    8,    8,     8 }
    } , {
        {  16,   16,   16,   16,   16,    8,    8,    8,    8,    8,    8,    8,     8 },
        {  16,   16,   16,   16,   16,    8,    8,    8,    8,    8,    8,    8,     8 },
        {  16,   16,   16,   16,   16,    8,    8,    8,    8,    8,    8,    8,     8 },
        {  16,   16,   16,   16,   16,    8,    8,    8,    8,    8,    8,    8,     8 }
    }
};
static const uint16_t hme_level1_search_area_in_width_array_right[SC_MAX_LEVEL][INPUT_SIZE_COUNT][MAX_SUPPORTED_MODES] = {
    {
        {  16,   16,   16,   16,   16,   16,    8,    8,    8,    8,    8,    8,     8 },
        {  16,   16,   16,   16,   16,   16,    8,    8,    8,    8,    8,    8,     8 },
        {  16,   16,   16,   16,   16,   16,    8,    8,    8,    8,    8,    8,     8 },
        {  16,   16,   16,   16,   16,   16,    8,    8,    8,    8,    8,    8,     8 }
    } , {
        {  16,   16,   16,   16,   16,    8,    8,    8,    8,    8,    8,    8,     8 },
        {  16,   16,   16,   16,   16,    8,    8,    8,    8,    8,    8,    8,     8 },
        {  16,   16,   16,   16,   16,    8,    8,    8,    8,    8,    8,    8,     8 },
        {  16,   16,   16,   16,   16,    8,    8,    8,    8,    8,    8,    8,     8 }
    }
};
static const uint16_t hme_level1_search_area_in_height_array_top[SC_MAX_LEVEL][INPUT_SIZE_COUNT][MAX_SUPPORTED_MODES] = {
    {
        {  16,   16,   16,   16,   16,   16,    8,    8,    8,    8,    8,    8,     8 },
        {  16,   16,   16,   16,   16,   16,    8,    8,    8,    8,    8,    8,     8 },
        {  16,   16,   16,   16,   16,   16,    8,    8,    8,    8,    8,    8,     8 },
        {  16,   16,   16,   16,   16,   16,    8,    8,    8,    8,    8,    8,     8 }
    } , {
        {  16,   16,   16,   16,   16,    8,    8,    8,    8,    8,    8,    8,     8 },
        {  16,   16,   16,   16,   16,    8,    8,    8,    8,    8,    8,    8,     8 },
        {  16,   16,   16,   16,   16,    8,    8,    8,    8,    8,    8,    8,     8 },
        {  16,   16,   16,   16,   16,    8,    8,    8,    8,    8,    8,    8,     8 }
    }
};
static const uint16_t hme_level1_search_area_in_height_array_bottom[SC_MAX_LEVEL][INPUT_SIZE_COUNT][MAX_SUPPORTED_MODES] = {
    {
        {  16,   16,   16,   16,   16,   16,    8,    8,    8,    8,    8,    8,     8 },
        {  16,   16,   16,   16,   16,   16,    8,    8,    8,    8,    8,    8,     8 },
        {  16,   16,   16,   16,   16,   16,    8,    8,    8,    8,    8,    8,     8 },
        {  16,   16,   16,   16,   16,   16,    8,    8,    8,    8,    8,    8,     8 }
    } , {
        {  16,   16,   16,   16,   16,    8,    8,    8,    8,    8,    8,    8,     8 },
        {  16,   16,   16,   16,   16,    8,    8,    8,    8,    8,    8,    8,     8 },
        {  16,   16,   16,   16,   16,    8,    8,    8,    8,    8,    8,    8,     8 },
        {  16,   16,   16,   16,   16,    8,    8,    8,    8,    8,    8,    8,     8 }
    }
};
// HME LEVEL 2
//     M0    M1    M2    M3    M4    M5    M6    M7    M8    M9    M10    M11    M12
static const uint8_t enable_hme_level2_flag[INPUT_SIZE_COUNT][MAX_SUPPORTED_MODES] = {
#if M9_HME
    {   1,    1,    1,    1,    1,    1,    1,    1,    1,    0,    0,     0,    0 },      // INPUT_SIZE_576p_RANGE_OR_LOWER
    {   1,    1,    1,    1,    1,    1,    1,    1,    1,    0,    0,     0,    0 },      // INPUT_SIZE_720P_RANGE/INPUT_SIZE_1080i_RANGE
    {   1,    1,    1,    1,    1,    1,    1,    1,    1,    0,    0,     0,    0 },      // INPUT_SIZE_1080p_RANGE
    {   1,    1,    1,    1,    1,    1,    1,    1,    1,    0,    0,     0,    0 }       // INPUT_SIZE_4K_RANGE
#else
    {   1,    1,    1,    1,    1,    1,    1,    1,    1,    1,    1,     1,    1 },      // INPUT_SIZE_576p_RANGE_OR_LOWER
    {   1,    1,    1,    1,    1,    1,    1,    1,    1,    1,    1,     1,    1 },      // INPUT_SIZE_720P_RANGE/INPUT_SIZE_1080i_RANGE
    {   1,    1,    1,    1,    1,    1,    1,    1,    1,    1,    1,     1,    1 },      // INPUT_SIZE_1080p_RANGE
    {   1,    1,    1,    1,    1,    1,    1,    1,    1,    1,    1,     1,    1 }       // INPUT_SIZE_4K_RANGE
#endif
};
static const uint16_t hme_level2_search_area_in_width_array_left[SC_MAX_LEVEL][INPUT_SIZE_COUNT][MAX_SUPPORTED_MODES] = {
    {
        {   8,    8,    8,    8,    8,    8,    4,    4,    4,    4,    4,     4,    4 },
        {   8,    8,    8,    8,    8,    8,    4,    4,    4,    4,    4,     4,    4 },
        {   8,    8,    8,    8,    8,    8,    4,    4,    4,    4,    4,     4,    4 },
        {   8,    8,    8,    8,    8,    8,    4,    4,    4,    4,    4,     4,    4 }
    } , {
        {   8,    8,    8,    8,    8,    4,    4,    4,    4,    4,    4,     4,    4 },
        {   8,    8,    8,    8,    8,    4,    4,    4,    4,    4,    4,     4,    4 },
        {   8,    8,    8,    8,    8,    4,    4,    4,    4,    4,    4,     4,    4 },
        {   8,    8,    8,    8,    8,    4,    4,    4,    4,    4,    4,     4,    4 }
    }
};
static const uint16_t hme_level2_search_area_in_width_array_right[SC_MAX_LEVEL][INPUT_SIZE_COUNT][MAX_SUPPORTED_MODES] = {
    {
        {   8,    8,    8,    8,    8,    8,    4,    4,    4,    4,    4,     4,    4 },
        {   8,    8,    8,    8,    8,    8,    4,    4,    4,    4,    4,     4,    4 },
        {   8,    8,    8,    8,    8,    8,    4,    4,    4,    4,    4,     4,    4 },
        {   8,    8,    8,    8,    8,    8,    4,    4,    4,    4,    4,     4,    4 }
    } , {
        {   8,    8,    8,    8,    8,    4,    4,    4,    4,    4,    4,     4,    4 },
        {   8,    8,    8,    8,    8,    4,    4,    4,    4,    4,    4,     4,    4 },
        {   8,    8,    8,    8,    8,    4,    4,    4,    4,    4,    4,     4,    4 },
        {   8,    8,    8,    8,    8,    4,    4,    4,    4,    4,    4,     4,    4 }
    }
};
static const uint16_t hme_level2_search_area_in_height_array_top[SC_MAX_LEVEL][INPUT_SIZE_COUNT][MAX_SUPPORTED_MODES] = {
    {
        {   8,    8,    8,    8,    8,    8,    4,    4,    4,    4,    4,     4,    4 },
        {   8,    8,    8,    8,    8,    8,    4,    4,    4,    4,    4,     4,    4 },
        {   8,    8,    8,    8,    8,    8,    4,    4,    4,    4,    4,     4,    4 },
        {   8,    8,    8,    8,    8,    8,    4,    4,    4,    4,    4,     4,    4 }
    } , {
        {   8,    8,    8,    8,    8,    4,    4,    4,    4,    4,    4,     4,    4 },
        {   8,    8,    8,    8,    8,    4,    4,    4,    4,    4,    4,     4,    4 },
        {   8,    8,    8,    8,    8,    4,    4,    4,    4,    4,    4,     4,    4 },
        {   8,    8,    8,    8,    8,    4,    4,    4,    4,    4,    4,     4,    4 }
    }
};
static const uint16_t hme_level2_search_area_in_height_array_bottom[SC_MAX_LEVEL][INPUT_SIZE_COUNT][MAX_SUPPORTED_MODES] = {
    {
        {   8,    8,    8,    8,    8,    8,    4,    4,    4,    4,    4,     4,    4 },
        {   8,    8,    8,    8,    8,    8,    4,    4,    4,    4,    4,     4,    4 },
        {   8,    8,    8,    8,    8,    8,    4,    4,    4,    4,    4,     4,    4 },
        {   8,    8,    8,    8,    8,    8,    4,    4,    4,    4,    4,     4,    4 }
    } , {
        {   8,    8,    8,    8,    8,    4,    4,    4,    4,    4,    4,     4,    4 },
        {   8,    8,    8,    8,    8,    4,    4,    4,    4,    4,    4,     4,    4 },
        {   8,    8,    8,    8,    8,    4,    4,    4,    4,    4,    4,     4,    4 },
        {   8,    8,    8,    8,    8,    4,    4,    4,    4,    4,    4,     4,    4 }
    }
};
#endif

static const uint16_t search_area_width[SC_MAX_LEVEL][INPUT_SIZE_COUNT][MAX_SUPPORTED_MODES] = {
    {
#if M9_ME
#if NEW_PRESETS
        {  64,   64,   64,   64,   64,   64,   64,   64,   48,   16,   16,    16,   16 },
        { 112,  112,   64,   64,   64,   64,   64,   64,   48,   16,   16,    16,   16 },
        { 128,  128,   64,   64,   64,   64,   64,   64,   48,   16,   16,    16,   16 },
        { 128,  128,   64,   64,   64,   64,   64,   64,   48,   16,   16,    16,   16 }
#else
        {  64,   64,   64,   64,   64,   64,   48,   48,   48,   16,   16,    16,   16 },
        { 112,   64,   64,   64,   64,   64,   48,   48,   48,   16,   16,    16,   16 },
        { 128,   64,   64,   64,   64,   64,   48,   48,   48,   16,   16,    16,   16 },
        { 128,   64,   64,   64,   64,   64,   48,   48,   48,   16,   16,    16,   16 }
#endif
#else
        {  64,   64,   64,   64,   64,   64,   48,   48,   48,   48,   48,    48,   48 },
        { 112,   64,   64,   64,   64,   64,   48,   48,   48,   48,   48,    48,   48 },
        { 128,   64,   64,   64,   64,   64,   48,   48,   48,   48,   48,    48,   48 },
        { 128,   64,   64,   64,   64,   64,   48,   48,   48,   48,   48,    48,   48 }
#endif
    } , {
        {1280,  640,  640,  288,  208,  168,  128,  128,   64,   80,   80,    80,   80 },
        {1280,  640,  640,  288,  208,  168,  128,  128,   64,   80,   80,    80,   80 },
        {1280,  640,  640,  288,  208,  168,  128,  128,   64,   80,   80,    80,   80 },
        {1280,  640,  640,  288,  208,  168,  128,  128,   64,   80,   80,    80,   80 }
    }
};
static const uint16_t search_area_height[SC_MAX_LEVEL][INPUT_SIZE_COUNT][MAX_SUPPORTED_MODES] = {
    {
#if M9_ME
#if NEW_PRESETS
        {  64,   64,   64,   64,   32,   32,   32,   32,   16,    9,    9,     9,    9 },
        { 112,  112,   64,   64,   32,   32,   32,   32,   16,    9,    9,     9,    9 },
        { 128,  128,   64,   64,   32,   32,   32,   32,   16,    9,    9,     9,    9 },
        { 128,  128,   64,   64,   32,   32,   32,   32,   16,    9,    9,     9,    9 }
#else
        {  64,   64,   64,   32,   32,   32,   48,   48,   16,    9,    9,     9,    9 },
        { 112,   64,   64,   32,   32,   32,   48,   48,   16,    9,    9,     9,    9 },
        { 128,   64,   64,   32,   32,   32,   48,   48,   16,    9,    9,     9,    9 },
        { 128,   64,   64,   32,   32,   32,   48,   48,   16,    9,    9,     9,    9 }
#endif
#else
        {  64,   64,   64,   32,   32,   32,   48,   48,   16,   16,   16,    16,   16 },
        { 112,   64,   64,   32,   32,   32,   48,   48,   16,   16,   16,    16,   16 },
        { 128,   64,   64,   32,   32,   32,   48,   48,   16,   16,   16,    16,   16 },
        { 128,   64,   64,   32,   32,   32,   48,   48,   16,   16,   16,    16,   16 }
#endif
    } , {
        {1280,  640,  640,  248,  168,  128,   80,   80,   48,   80,   80,    80,   80 },
        {1280,  640,  640,  248,  168,  128,   80,   80,   48,   80,   80,    80,   80 },
        {1280,  640,  640,  248,  168,  128,   80,   80,   48,   80,   80,    80,   80 },
        {1280,  640,  640,  248,  168,  128,   80,   80,   48,   80,   80,    80,   80 }
    }

    //     M0    M1    M2    M3    M4    M5    M6    M7    M8    M9    M10    M11    M12
};
#else

/******************************************************************************
                            ME/HME settings
*******************************************************************************/
//     M0    M1    M2    M3    M4    M5    M6    M7    M8    M9    M10    M11    M12
static const uint8_t enable_hme_level0_flag[INPUT_SIZE_COUNT][MAX_SUPPORTED_MODES] = {
    {   1,    1,    1,    1,    1,    1,    1,    1,    1,    1,    1,    1,    1 },      // INPUT_SIZE_576p_RANGE_OR_LOWER
    {   1,    1,    1,    1,    1,    1,    1,    1,    1,    1,    1,    1,    1 },      // INPUT_SIZE_720P_RANGE/INPUT_SIZE_1080i_RANGE
    {   1,    1,    1,    1,    1,    1,    1,    1,    1,    1,    1,    1,    1 },      // INPUT_SIZE_1080p_RANGE
    {   1,    1,    1,    1,    1,    1,    1,    1,    1,    1,    1,    1,    1 },      // INPUT_SIZE_4K_RANGE
};

static const uint16_t hme_level0_total_search_area_width[INPUT_SIZE_COUNT][MAX_SUPPORTED_MODES] = {
    {  48,   48,   48,   48,   48,   48,   48,   48,   48,   48,   48,   48,   48 },
    { 112,  112,  112,  112,  112,  112,   64,   64,   64,   64,   64,   64,   64 },
    { 128,  128,  128,  128,  128,  128,   96,   96,   96,   96,   96,   96,   96 },
    { 128,  128,  128,  128,  128,  128,  128,  128,  128,  128,  128,  128,  128 }
};

static const uint16_t hme_level0_search_area_in_width_array_left[INPUT_SIZE_COUNT][MAX_SUPPORTED_MODES] = {
    {  24,   24,   24,   24,   24,   24,   24,   24,   24,   24,   24,   24,   24 },
    {  56,   56,   56,   56,   56,   56,   32,   32,   32,   32,   32,   32,   32 },
    {  64,   64,   64,   64,   64,   64,   48,   48,   48,   48,   48,   48,   48 },
    {  64,   64,   64,   64,   64,   64,   64,   64,   64,   64,   64,   64,   64 }
};
static const uint16_t hme_level0_search_area_in_width_array_right[INPUT_SIZE_COUNT][MAX_SUPPORTED_MODES] = {
    {  24,   24,   24,   24,   24,   24,   24,   24,   24,   24,   24,   24,   24 },
    {  56,   56,   56,   56,   56,   56,   32,   32,   32,   32,   32,   32,   32 },
    {  64,   64,   64,   64,   64,   64,   48,   48,   48,   48,   48,   48,   48 },
    {  64,   64,   64,   64,   64,   64,   64,   64,   64,   64,   64,   64,   64 }
};
static const uint16_t hme_level0_total_search_area_height[INPUT_SIZE_COUNT][MAX_SUPPORTED_MODES] = {
    {  40,   40,   40,   40,   40,   40,   40,   40,   40,   40,   40,   40,   40 },
    {  64,   64,   64,   64,   64,   64,   48,   48,   48,   48,   48,   48,   48 },
    {  80,   80,   80,   80,   80,   80,   48,   48,   48,   48,   48,   48,   48 },
    {  80,   80,   80,   80,   80,   80,   80,   80,   80,   80,   80,   80,   80 }
};
static const uint16_t hme_level0_search_area_in_height_array_top[INPUT_SIZE_COUNT][MAX_SUPPORTED_MODES] = {
    {  20,   20,   20,   20,   20,   20,   20,   20,   20,   20,   20,   20,   20 },
    {  32,   32,   32,   32,   32,   32,   24,   24,   24,   24,   24,   24,   24 },
    {  40,   40,   40,   40,   40,   40,   24,   24,   24,   24,   24,   24,   24 },
    {  40,   40,   40,   40,   40,   40,   40,   40,   40,   40,   40,   40,   40 }
};
static const uint16_t hme_level0_search_area_in_height_array_bottom[INPUT_SIZE_COUNT][MAX_SUPPORTED_MODES] = {
    {  20,   20,   20,   20,   20,   20,   20,   20,   20,   20,   20,   20,   20 },
    {  32,   32,   32,   32,   32,   32,   24,   24,   24,   24,   24,   24,   24 },
    {  40,   40,   40,   40,   40,   40,   24,   24,   24,   24,   24,   24,   24 },
    {  40,   40,   40,   40,   40,   40,   40,   40,   40,   40,   40,   40,   40 }
};

// HME LEVEL 1
//      M0    M1    M2    M3    M4    M5    M6    M7    M8    M9    M10    M11    M12
static const uint8_t enable_hme_level1_flag[INPUT_SIZE_COUNT][MAX_SUPPORTED_MODES] = {
    {   1,    1,    1,    1,    1,    1,    1,    1,    1,    1,    1,     1,    1 },      // INPUT_SIZE_576p_RANGE_OR_LOWER
    {   1,    1,    1,    1,    1,    1,    1,    1,    1,    1,    1,     1,    1 },      // INPUT_SIZE_720P_RANGE/INPUT_SIZE_1080i_RANGE
    {   1,    1,    1,    1,    1,    1,    1,    1,    1,    1,    1,     1,    1 },      // INPUT_SIZE_1080p_RANGE
    {   1,    1,    1,    1,    1,    1,    1,    1,    1,    1,    1,     1,    1 }       // INPUT_SIZE_4K_RANGE
};
static const uint16_t hme_level1_search_area_in_width_array_left[INPUT_SIZE_COUNT][MAX_SUPPORTED_MODES] = {
    {  16,   16,   16,   16,   16,   16,    8,    8,    8,    8,    8,    8,     8 },
    {  16,   16,   16,   16,   16,   16,    8,    8,    8,    8,    8,    8,     8 },
    {  16,   16,   16,   16,   16,   16,    8,    8,    8,    8,    8,    8,     8 },
    {  16,   16,   16,   16,   16,   16,    8,    8,    8,    8,    8,    8,     8 }
};
static const uint16_t hme_level1_search_area_in_width_array_right[INPUT_SIZE_COUNT][MAX_SUPPORTED_MODES] = {
    {  16,   16,   16,   16,   16,   16,    8,    8,    8,    8,    8,    8,     8 },
    {  16,   16,   16,   16,   16,   16,    8,    8,    8,    8,    8,    8,     8 },
    {  16,   16,   16,   16,   16,   16,    8,    8,    8,    8,    8,    8,     8 },
    {  16,   16,   16,   16,   16,   16,    8,    8,    8,    8,    8,    8,     8 }
};
static const uint16_t hme_level1_search_area_in_height_array_top[INPUT_SIZE_COUNT][MAX_SUPPORTED_MODES] = {
    {  16,   16,   16,   16,   16,   16,    8,    8,    8,    8,    8,    8,     8 },
    {  16,   16,   16,   16,   16,   16,    8,    8,    8,    8,    8,    8,     8 },
    {  16,   16,   16,   16,   16,   16,    8,    8,    8,    8,    8,    8,     8 },
    {  16,   16,   16,   16,   16,   16,    8,    8,    8,    8,    8,    8,     8 }
};
static const uint16_t hme_level1_search_area_in_height_array_bottom[INPUT_SIZE_COUNT][MAX_SUPPORTED_MODES] = {
    {  16,   16,   16,   16,   16,   16,    8,    8,    8,    8,    8,    8,     8 },
    {  16,   16,   16,   16,   16,   16,    8,    8,    8,    8,    8,    8,     8 },
    {  16,   16,   16,   16,   16,   16,    8,    8,    8,    8,    8,    8,     8 },
    {  16,   16,   16,   16,   16,   16,    8,    8,    8,    8,    8,    8,     8 }
};
// HME LEVEL 2
//     M0    M1    M2    M3    M4    M5    M6    M7    M8    M9    M10    M11    M12
static const uint8_t enable_hme_level2_flag[INPUT_SIZE_COUNT][MAX_SUPPORTED_MODES] = {
    {   1,    1,    1,    1,    1,    1,    1,    1,    1,    1,    1,     1,    1 },      // INPUT_SIZE_576p_RANGE_OR_LOWER
    {   1,    1,    1,    1,    1,    1,    1,    1,    1,    1,    1,     1,    1 },      // INPUT_SIZE_720P_RANGE/INPUT_SIZE_1080i_RANGE
    {   1,    1,    1,    1,    1,    1,    1,    1,    1,    1,    1,     1,    1 },      // INPUT_SIZE_1080p_RANGE
    {   1,    1,    1,    1,    1,    1,    1,    1,    1,    1,    1,     1,    1 }       // INPUT_SIZE_4K_RANGE
};
static const uint16_t hme_level2_search_area_in_width_array_left[INPUT_SIZE_COUNT][MAX_SUPPORTED_MODES] = {
    {   8,    8,    8,    8,    8,    8,    4,    4,    4,    4,    4,     4,    4 },
    {   8,    8,    8,    8,    8,    8,    4,    4,    4,    4,    4,     4,    4 },
    {   8,    8,    8,    8,    8,    8,    4,    4,    4,    4,    4,     4,    4 },
    {   8,    8,    8,    8,    8,    8,    4,    4,    4,    4,    4,     4,    4 }
};
static const uint16_t hme_level2_search_area_in_width_array_right[INPUT_SIZE_COUNT][MAX_SUPPORTED_MODES] = {
    {   8,    8,    8,    8,    8,    8,    4,    4,    4,    4,    4,     4,    4 },
    {   8,    8,    8,    8,    8,    8,    4,    4,    4,    4,    4,     4,    4 },
    {   8,    8,    8,    8,    8,    8,    4,    4,    4,    4,    4,     4,    4 },
    {   8,    8,    8,    8,    8,    8,    4,    4,    4,    4,    4,     4,    4 }
};
static const uint16_t hme_level2_search_area_in_height_array_top[INPUT_SIZE_COUNT][MAX_SUPPORTED_MODES] = {
    {   8,    8,    8,    8,    8,    8,    4,    4,    4,    4,    4,     4,    4 },
    {   8,    8,    8,    8,    8,    8,    4,    4,    4,    4,    4,     4,    4 },
    {   8,    8,    8,    8,    8,    8,    4,    4,    4,    4,    4,     4,    4 },
    {   8,    8,    8,    8,    8,    8,    4,    4,    4,    4,    4,     4,    4 }
};
static const uint16_t hme_level2_search_area_in_height_array_bottom[INPUT_SIZE_COUNT][MAX_SUPPORTED_MODES] = {
    {   8,    8,    8,    8,    8,    8,    4,    4,    4,    4,    4,     4,    4 },
    {   8,    8,    8,    8,    8,    8,    4,    4,    4,    4,    4,     4,    4 },
    {   8,    8,    8,    8,    8,    8,    4,    4,    4,    4,    4,     4,    4 },
    {   8,    8,    8,    8,    8,    8,    4,    4,    4,    4,    4,     4,    4 }
};

static const uint8_t search_area_width[INPUT_SIZE_COUNT][MAX_SUPPORTED_MODES] = {
    {  64,   64,   64,   64,   64,   64,   48,   48,   48,   48,   48,    48,   48 },
    { 112,   64,   64,   64,   64,   64,   48,   48,   48,   48,   48,    48,   48 },
    { 128,   64,   64,   64,   64,   64,   48,   48,   48,   48,   48,    48,   48 },
    { 128,   64,   64,   64,   64,   64,   48,   48,   48,   48,   48,    48,   48 }
};
static const uint8_t search_area_height[INPUT_SIZE_COUNT][MAX_SUPPORTED_MODES] = {
    {  64,   64,   64,   32,   32,   32,   48,   48,   16,   16,   16,    16,   16 },
    { 112,   64,   64,   32,   32,   32,   48,   48,   16,   16,   16,    16,   16 },
    { 128,   64,   64,   32,   32,   32,   48,   48,   16,   16,   16,    16,   16 },
    { 128,   64,   64,   32,   32,   32,   48,   48,   16,   16,   16,    16,   16 }

//     M0    M1    M2    M3    M4    M5    M6    M7    M8    M9    M10    M11    M12
};
#endif
static const uint16_t ep_to_pa_block_index[BLOCK_MAX_COUNT_SB_64] = {
    0 ,0 ,0 ,0 ,0 ,0 ,0 ,0 ,0 ,0 ,0 ,0 ,0 ,0 ,0 ,0 ,0 ,0 ,0 ,0 ,0 ,0 ,0 ,0 ,0 ,
    1 ,0 ,0 ,0 ,0 ,0 ,0 ,0 ,0 ,0 ,0 ,0 ,0 ,0 ,0 ,0 ,0 ,0 ,0 ,0 ,0 ,0 ,0 ,0 ,0 ,
    2 ,0 ,0 ,0 ,0 ,0 ,0 ,0 ,0 ,0 ,0 ,0 ,0 ,0 ,0 ,0 ,0 ,0 ,0 ,0 ,0 ,0 ,0 ,0 ,0 ,
    3 ,0 ,0 ,0 ,0 ,0 ,0 ,0 ,0 ,
    4 ,0 ,0 ,0 ,0 ,0 ,0 ,0 ,0 ,
    5 ,0 ,0 ,0 ,0 ,0 ,0 ,0 ,0 ,
    6 ,0 ,0 ,0 ,0 ,0 ,0 ,0 ,0 ,
    7 ,0 ,0 ,0 ,0 ,0 ,0 ,0 ,0 ,0 ,0 ,0 ,0 ,0 ,0 ,0 ,0 ,0 ,0 ,0 ,0 ,0 ,0 ,0 ,0 ,
    8 ,0 ,0 ,0 ,0 ,0 ,0 ,0 ,0 ,
    9 ,0 ,0 ,0 ,0 ,0 ,0 ,0 ,0 ,
    10,0 ,0 ,0 ,0 ,0 ,0 ,0 ,0 ,
    11,0 ,0 ,0 ,0 ,0 ,0 ,0 ,0 ,
    12,0 ,0 ,0 ,0 ,0 ,0 ,0 ,0 ,0 ,0 ,0 ,0 ,0 ,0 ,0 ,0 ,0 ,0 ,0 ,0 ,0 ,0 ,0 ,0 ,
    13,0 ,0 ,0 ,0 ,0 ,0 ,0 ,0 ,
    14,0 ,0 ,0 ,0 ,0 ,0 ,0 ,0 ,
    15,0 ,0 ,0 ,0 ,0 ,0 ,0 ,0 ,
    16,0 ,0 ,0 ,0 ,0 ,0 ,0 ,0 ,
    17,0 ,0 ,0 ,0 ,0 ,0 ,0 ,0 ,0 ,0 ,0 ,0 ,0 ,0 ,0 ,0 ,0 ,0 ,0 ,0 ,0 ,0 ,0 ,0 ,
    18,0 ,0 ,0 ,0 ,0 ,0 ,0 ,0 ,
    19,0 ,0 ,0 ,0 ,0 ,0 ,0 ,0 ,
    20,0 ,0 ,0 ,0 ,0 ,0 ,0 ,0 ,
    21,0 ,0 ,0 ,0 ,0 ,0 ,0 ,0 ,
    22,0 ,0 ,0 ,0 ,0 ,0 ,0 ,0 ,0 ,0 ,0 ,0 ,0 ,0 ,0 ,0 ,0 ,0 ,0 ,0 ,0 ,0 ,0 ,0 ,
    23,0 ,0 ,0 ,0 ,0 ,0 ,0 ,0 ,0 ,0 ,0 ,0 ,0 ,0 ,0 ,0 ,0 ,0 ,0 ,0 ,0 ,0 ,0 ,0 ,
    24,0 ,0 ,0 ,0 ,0 ,0 ,0 ,0 ,
    25,0 ,0 ,0 ,0 ,0 ,0 ,0 ,0 ,
    26,0 ,0 ,0 ,0 ,0 ,0 ,0 ,0 ,
    27,0 ,0 ,0 ,0 ,0 ,0 ,0 ,0 ,
    28,0 ,0 ,0 ,0 ,0 ,0 ,0 ,0 ,0 ,0 ,0 ,0 ,0 ,0 ,0 ,0 ,0 ,0 ,0 ,0 ,0 ,0 ,0 ,0 ,
    29,0 ,0 ,0 ,0 ,0 ,0 ,0 ,0 ,
    30,0 ,0 ,0 ,0 ,0 ,0 ,0 ,0 ,
    31,0 ,0 ,0 ,0 ,0 ,0 ,0 ,0 ,
    32,0 ,0 ,0 ,0 ,0 ,0 ,0 ,0 ,
    33,0 ,0 ,0 ,0 ,0 ,0 ,0 ,0 ,0 ,0 ,0 ,0 ,0 ,0 ,0 ,0 ,0 ,0 ,0 ,0 ,0 ,0 ,0 ,0 ,
    34,0 ,0 ,0 ,0 ,0 ,0 ,0 ,0 ,
    35,0 ,0 ,0 ,0 ,0 ,0 ,0 ,0 ,
    36,0 ,0 ,0 ,0 ,0 ,0 ,0 ,0 ,
    37,0 ,0 ,0 ,0 ,0 ,0 ,0 ,0 ,
    38,0 ,0 ,0 ,0 ,0 ,0 ,0 ,0 ,0 ,0 ,0 ,0 ,0 ,0 ,0 ,0 ,0 ,0 ,0 ,0 ,0 ,0 ,0 ,0 ,
    39,0 ,0 ,0 ,0 ,0 ,0 ,0 ,0 ,
    40,0 ,0 ,0 ,0 ,0 ,0 ,0 ,0 ,
    41,0 ,0 ,0 ,0 ,0 ,0 ,0 ,0 ,
    42,0 ,0 ,0 ,0 ,0 ,0 ,0 ,0 ,
    43,0 ,0 ,0 ,0 ,0 ,0 ,0 ,0 ,0 ,0 ,0 ,0 ,0 ,0 ,0 ,0 ,0 ,0 ,0 ,0 ,0 ,0 ,0 ,0 ,
    44,0 ,0 ,0 ,0 ,0 ,0 ,0 ,0 ,0 ,0 ,0 ,0 ,0 ,0 ,0 ,0 ,0 ,0 ,0 ,0 ,0 ,0 ,0 ,0 ,
    45,0 ,0 ,0 ,0 ,0 ,0 ,0 ,0 ,
    46,0 ,0 ,0 ,0 ,0 ,0 ,0 ,0 ,
    47,0 ,0 ,0 ,0 ,0 ,0 ,0 ,0 ,
    48,0 ,0 ,0 ,0 ,0 ,0 ,0 ,0 ,
    49,0 ,0 ,0 ,0 ,0 ,0 ,0 ,0 ,0 ,0 ,0 ,0 ,0 ,0 ,0 ,0 ,0 ,0 ,0 ,0 ,0 ,0 ,0 ,0 ,
    50,0 ,0 ,0 ,0 ,0 ,0 ,0 ,0 ,
    51,0 ,0 ,0 ,0 ,0 ,0 ,0 ,0 ,
    52,0 ,0 ,0 ,0 ,0 ,0 ,0 ,0 ,
    53,0 ,0 ,0 ,0 ,0 ,0 ,0 ,0 ,
    54,0 ,0 ,0 ,0 ,0 ,0 ,0 ,0 ,0 ,0 ,0 ,0 ,0 ,0 ,0 ,0 ,0 ,0 ,0 ,0 ,0 ,0 ,0 ,0 ,
    55,0 ,0 ,0 ,0 ,0 ,0 ,0 ,0 ,
    56,0 ,0 ,0 ,0 ,0 ,0 ,0 ,0 ,
    57,0 ,0 ,0 ,0 ,0 ,0 ,0 ,0 ,
    58,0 ,0 ,0 ,0 ,0 ,0 ,0 ,0 ,
    59,0 ,0 ,0 ,0 ,0 ,0 ,0 ,0 ,0 ,0 ,0 ,0 ,0 ,0 ,0 ,0 ,0 ,0 ,0 ,0 ,0 ,0 ,0 ,0 ,
    60,0 ,0 ,0 ,0 ,0 ,0 ,0 ,0 ,
    61,0 ,0 ,0 ,0 ,0 ,0 ,0 ,0 ,
    62,0 ,0 ,0 ,0 ,0 ,0 ,0 ,0 ,
    63,0 ,0 ,0 ,0 ,0 ,0 ,0 ,0 ,
    64,0 ,0 ,0 ,0 ,0 ,0 ,0 ,0 ,0 ,0 ,0 ,0 ,0 ,0 ,0 ,0 ,0 ,0 ,0 ,0 ,0 ,0 ,0 ,0 ,
    65,0 ,0 ,0 ,0 ,0 ,0 ,0 ,0 ,0 ,0 ,0 ,0 ,0 ,0 ,0 ,0 ,0 ,0 ,0 ,0 ,0 ,0 ,0 ,0 ,
    66,0 ,0 ,0 ,0 ,0 ,0 ,0 ,0 ,
    67,0 ,0 ,0 ,0 ,0 ,0 ,0 ,0 ,
    68,0 ,0 ,0 ,0 ,0 ,0 ,0 ,0 ,
    69,0 ,0 ,0 ,0 ,0 ,0 ,0 ,0 ,
    70,0 ,0 ,0 ,0 ,0 ,0 ,0 ,0 ,0 ,0 ,0 ,0 ,0 ,0 ,0 ,0 ,0 ,0 ,0 ,0 ,0 ,0 ,0 ,0 ,
    71,0 ,0 ,0 ,0 ,0 ,0 ,0 ,0 ,
    72,0 ,0 ,0 ,0 ,0 ,0 ,0 ,0 ,
    73,0 ,0 ,0 ,0 ,0 ,0 ,0 ,0 ,
    74,0 ,0 ,0 ,0 ,0 ,0 ,0 ,0 ,
    75,0 ,0 ,0 ,0 ,0 ,0 ,0 ,0 , 0 ,0 ,0 ,0 ,0 ,0 ,0 ,0 ,0 ,0 ,0 ,0 ,0 ,0 ,0 ,0 ,
    76,0 ,0 ,0 ,0 ,0 ,0 ,0 ,0 ,
    77,0 ,0 ,0 ,0 ,0 ,0 ,0 ,0 ,
    78,0 ,0 ,0 ,0 ,0 ,0 ,0 ,0 ,
    79,0 ,0 ,0 ,0 ,0 ,0 ,0 ,0 ,
    80,0 ,0 ,0 ,0 ,0 ,0 ,0 ,0 ,0 ,0 ,0 ,0 ,0 ,0 ,0 ,0 ,0 ,0 ,0 ,0 ,0 ,0 ,0 ,0 ,
    81,0 ,0 ,0 ,0 ,0 ,0 ,0 ,0 ,
    82,0 ,0 ,0 ,0 ,0 ,0 ,0 ,0 ,
    83,0 ,0 ,0 ,0 ,0 ,0 ,0 ,0 ,
    84,0 ,0 ,0 ,0 ,0 ,0 ,0 ,0
};
#ifdef __cplusplus
}
#endif
#endif // EbDefinitions_h
/* File EOF */<|MERGE_RESOLUTION|>--- conflicted
+++ resolved
@@ -312,13 +312,8 @@
 #define AOM_INTERP_EXTEND 4
 #define MRP_DISABLE_ADDED_CAND_M1 0
 
-<<<<<<< HEAD
-#define EIGTH_PEL_MV 0
-=======
 #define EIGTH_PEL_MV                                    0
 #define DISABLE_NSQ_TABLE_FOR_M0                        1 // On wil disable the nsq_table ordering algrithm. This is a temporarily adoption that will be disable once we comeup with a better ordreing mecanisme when MRP i ON.
->>>>>>> bb5e62c1
-
 #define CAPPED_ME_CANDIDATES_NUM      1  // Capped the ME-output adaptively based on the block size
 
 struct Buf2D {
