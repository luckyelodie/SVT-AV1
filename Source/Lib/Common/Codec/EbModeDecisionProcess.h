--- conflicted
+++ resolved
@@ -374,11 +374,9 @@
     unsigned int prediction_mse ;
     EbBool      variance_ready;
 #endif
-<<<<<<< HEAD
 #if PREDICT_NSQ_SHAPE
     uint8_t nsq_mode_idx;
-=======
-
+#endif
 #if FULL_LOOP_SPLIT
     CAND_CLASS cand_class_it;
 
@@ -387,9 +385,8 @@
     uint8_t bypass_stage2[CAND_CLASS_TOTAL];
     uint8_t top_n_full_loop_candidates[CAND_CLASS_TOTAL];
     uint8_t count_per_class[CAND_CLASS_TOTAL];
->>>>>>> b11faa97
-#endif
-    } ModeDecisionContext;
+#endif  
+  } ModeDecisionContext;
 
     typedef void(*EbAv1LambdaAssignFunc)(
         uint32_t                    *fast_lambda,
